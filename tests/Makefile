
# To compile on SunOS: add "-lsocket -lnsl" to LDFLAGS
# To compile with PKCS11: add "-lpkcs11-helper" to LDFLAGS

CFLAGS	?= -O2
WARNING_CFLAGS ?= -Wall -W -Wdeclaration-after-statement -Wno-unused-function -Wno-unused-value
LDFLAGS ?=

LOCAL_CFLAGS = $(WARNING_CFLAGS) -I../include -D_FILE_OFFSET_BITS=64
LOCAL_LDFLAGS = -L../library 			\
		-lmbedtls$(SHARED_SUFFIX)	\
		-lmbedx509$(SHARED_SUFFIX)	\
		-lmbedcrypto$(SHARED_SUFFIX)

ifndef SHARED
DEP=../library/libmbedcrypto.a ../library/libmbedx509.a ../library/libmbedtls.a
else
DEP=../library/libmbedcrypto.$(DLEXT) ../library/libmbedx509.$(DLEXT) ../library/libmbedtls.$(DLEXT)
endif

ifdef DEBUG
LOCAL_CFLAGS += -g3
endif

# if we're running on Windows, build for Windows
ifdef WINDOWS
WINDOWS_BUILD=1
endif

ifdef WINDOWS_BUILD
DLEXT=dll
EXEXT=.exe
LOCAL_LDFLAGS += -lws2_32
ifdef SHARED
SHARED_SUFFIX=.$(DLEXT)
endif
else
DLEXT ?= so
EXEXT=
SHARED_SUFFIX=
endif

# Zlib shared library extensions:
ifdef ZLIB
LOCAL_LDFLAGS += -lz
endif

APPS =	test_suite_aes.ecb$(EXEXT)	test_suite_aes.cbc$(EXEXT)	\
<<<<<<< HEAD
	test_suite_aes.cfb$(EXEXT)	test_suite_aes.ofb$(EXEXT)	\
=======
	test_suite_aes.cfb$(EXEXT)	test_suite_aes.xts$(EXEXT)	\
>>>>>>> c00cac79
	test_suite_aes.rest$(EXEXT)	\
	test_suite_arc4$(EXEXT)		test_suite_asn1write$(EXEXT)	\
	test_suite_base64$(EXEXT)	test_suite_blowfish$(EXEXT)	\
	test_suite_camellia$(EXEXT)	test_suite_ccm$(EXEXT)		\
	test_suite_cmac$(EXEXT)						\
	test_suite_cipher.aes$(EXEXT)					\
	test_suite_cipher.arc4$(EXEXT)	test_suite_cipher.ccm$(EXEXT)	\
	test_suite_cipher.gcm$(EXEXT)					\
	test_suite_cipher.blowfish$(EXEXT)				\
	test_suite_cipher.camellia$(EXEXT)				\
	test_suite_cipher.des$(EXEXT)	test_suite_cipher.null$(EXEXT)	\
	test_suite_cipher.padding$(EXEXT)				\
	test_suite_ctr_drbg$(EXEXT)	test_suite_debug$(EXEXT)	\
	test_suite_des$(EXEXT)		test_suite_dhm$(EXEXT)		\
	test_suite_ecdh$(EXEXT)		test_suite_ecdsa$(EXEXT)	\
	test_suite_ecjpake$(EXEXT)	test_suite_ecp$(EXEXT)		\
	test_suite_error$(EXEXT)	test_suite_entropy$(EXEXT)	\
	test_suite_gcm.aes128_de$(EXEXT)				\
	test_suite_gcm.aes192_de$(EXEXT)				\
	test_suite_gcm.aes256_de$(EXEXT)				\
	test_suite_gcm.aes128_en$(EXEXT)				\
	test_suite_gcm.aes192_en$(EXEXT)				\
	test_suite_gcm.aes256_en$(EXEXT)				\
	test_suite_gcm.camellia$(EXEXT)					\
	test_suite_hkdf$(EXEXT)						\
	test_suite_hmac_drbg.misc$(EXEXT)				\
	test_suite_hmac_drbg.no_reseed$(EXEXT)				\
	test_suite_hmac_drbg.nopr$(EXEXT)				\
	test_suite_hmac_drbg.pr$(EXEXT)					\
	test_suite_md$(EXEXT)		test_suite_mdx$(EXEXT)		\
	test_suite_memory_buffer_alloc$(EXEXT)				\
	test_suite_mpi$(EXEXT)						\
	test_suite_pem$(EXEXT)			test_suite_pkcs1_v15$(EXEXT)	\
	test_suite_pkcs1_v21$(EXEXT)	test_suite_pkcs5$(EXEXT)	\
	test_suite_pkparse$(EXEXT)	test_suite_pkwrite$(EXEXT)	\
	test_suite_pk$(EXEXT)						\
	test_suite_rsa$(EXEXT)		test_suite_shax$(EXEXT)		\
	test_suite_ssl$(EXEXT)		test_suite_timing$(EXEXT)			\
	test_suite_x509parse$(EXEXT)	test_suite_x509write$(EXEXT)	\
	test_suite_xtea$(EXEXT)		test_suite_version$(EXEXT)

.SILENT:

.PHONY: all check test clean

all: $(APPS)

$(DEP):
	$(MAKE) -C ../library

# invoke perl explicitly for the sake of mingw32-make

test_suite_aes.ecb.c : suites/test_suite_aes.function suites/test_suite_aes.ecb.data scripts/generate_code.pl suites/helpers.function suites/main_test.function
	echo "  Gen   $@"
	perl scripts/generate_code.pl suites test_suite_aes test_suite_aes.ecb

test_suite_aes.cbc.c : suites/test_suite_aes.function suites/test_suite_aes.cbc.data scripts/generate_code.pl suites/helpers.function suites/main_test.function
	echo "  Gen   $@"
	perl scripts/generate_code.pl suites test_suite_aes test_suite_aes.cbc

test_suite_aes.cfb.c : suites/test_suite_aes.function suites/test_suite_aes.cfb.data scripts/generate_code.pl suites/helpers.function suites/main_test.function
	echo "  Gen   $@"
	perl scripts/generate_code.pl suites test_suite_aes test_suite_aes.cfb

<<<<<<< HEAD
test_suite_aes.ofb.c : suites/test_suite_aes.function suites/test_suite_aes.ofb.data scripts/generate_code.pl suites/helpers.function suites/main_test.function
	echo "  Gen   $@"
	perl scripts/generate_code.pl suites test_suite_aes test_suite_aes.ofb
=======
test_suite_aes.xts.c : suites/test_suite_aes.function suites/test_suite_aes.xts.data scripts/generate_code.pl suites/helpers.function suites/main_test.function
	echo "  Gen   $@"
	perl scripts/generate_code.pl suites test_suite_aes test_suite_aes.xts
>>>>>>> c00cac79

test_suite_aes.rest.c : suites/test_suite_aes.function suites/test_suite_aes.rest.data scripts/generate_code.pl suites/helpers.function suites/main_test.function
	echo "  Gen   $@"
	perl scripts/generate_code.pl suites test_suite_aes test_suite_aes.rest

test_suite_cipher.aes.c : suites/test_suite_cipher.function suites/test_suite_cipher.aes.data scripts/generate_code.pl suites/helpers.function suites/main_test.function
	echo "  Gen   $@"
	perl scripts/generate_code.pl suites test_suite_cipher test_suite_cipher.aes

test_suite_cipher.arc4.c : suites/test_suite_cipher.function suites/test_suite_cipher.arc4.data scripts/generate_code.pl suites/helpers.function suites/main_test.function
	echo "  Gen   $@"
	perl scripts/generate_code.pl suites test_suite_cipher test_suite_cipher.arc4

test_suite_cipher.ccm.c : suites/test_suite_cipher.function suites/test_suite_cipher.ccm.data scripts/generate_code.pl suites/helpers.function suites/main_test.function
	echo "  Gen   $@"
	perl scripts/generate_code.pl suites test_suite_cipher test_suite_cipher.ccm

test_suite_cipher.gcm.c : suites/test_suite_cipher.function suites/test_suite_cipher.gcm.data scripts/generate_code.pl suites/helpers.function suites/main_test.function
	echo "  Gen   $@"
	perl scripts/generate_code.pl suites test_suite_cipher test_suite_cipher.gcm

test_suite_cipher.blowfish.c : suites/test_suite_cipher.function suites/test_suite_cipher.blowfish.data scripts/generate_code.pl suites/helpers.function suites/main_test.function
	echo "  Gen   $@"
	perl scripts/generate_code.pl suites test_suite_cipher test_suite_cipher.blowfish

test_suite_cipher.camellia.c : suites/test_suite_cipher.function suites/test_suite_cipher.camellia.data scripts/generate_code.pl suites/helpers.function suites/main_test.function
	echo "  Gen   $@"
	perl scripts/generate_code.pl suites test_suite_cipher test_suite_cipher.camellia

test_suite_cipher.des.c : suites/test_suite_cipher.function suites/test_suite_cipher.des.data scripts/generate_code.pl suites/helpers.function suites/main_test.function
	echo "  Gen   $@"
	perl scripts/generate_code.pl suites test_suite_cipher test_suite_cipher.des

test_suite_cipher.null.c : suites/test_suite_cipher.function suites/test_suite_cipher.null.data scripts/generate_code.pl suites/helpers.function suites/main_test.function
	echo "  Gen   $@"
	perl scripts/generate_code.pl suites test_suite_cipher test_suite_cipher.null

test_suite_cipher.padding.c : suites/test_suite_cipher.function suites/test_suite_cipher.padding.data scripts/generate_code.pl suites/helpers.function suites/main_test.function
	echo "  Gen   $@"
	perl scripts/generate_code.pl suites test_suite_cipher test_suite_cipher.padding

test_suite_gcm.aes128_de.c : suites/test_suite_gcm.function suites/test_suite_gcm.aes128_de.data scripts/generate_code.pl suites/helpers.function suites/main_test.function
	echo "  Gen   $@"
	perl scripts/generate_code.pl suites test_suite_gcm test_suite_gcm.aes128_de

test_suite_gcm.aes192_de.c : suites/test_suite_gcm.function suites/test_suite_gcm.aes192_de.data scripts/generate_code.pl suites/helpers.function suites/main_test.function
	echo "  Gen   $@"
	perl scripts/generate_code.pl suites test_suite_gcm test_suite_gcm.aes192_de

test_suite_gcm.aes256_de.c : suites/test_suite_gcm.function suites/test_suite_gcm.aes256_de.data scripts/generate_code.pl suites/helpers.function suites/main_test.function
	echo "  Gen   $@"
	perl scripts/generate_code.pl suites test_suite_gcm test_suite_gcm.aes256_de

test_suite_gcm.aes128_en.c : suites/test_suite_gcm.function suites/test_suite_gcm.aes128_en.data scripts/generate_code.pl suites/helpers.function suites/main_test.function
	echo "  Gen   $@"
	perl scripts/generate_code.pl suites test_suite_gcm test_suite_gcm.aes128_en

test_suite_gcm.aes192_en.c : suites/test_suite_gcm.function suites/test_suite_gcm.aes192_en.data scripts/generate_code.pl suites/helpers.function suites/main_test.function
	echo "  Gen   $@"
	perl scripts/generate_code.pl suites test_suite_gcm test_suite_gcm.aes192_en

test_suite_gcm.aes256_en.c : suites/test_suite_gcm.function suites/test_suite_gcm.aes256_en.data scripts/generate_code.pl suites/helpers.function suites/main_test.function
	echo "  Gen   $@"
	perl scripts/generate_code.pl suites test_suite_gcm test_suite_gcm.aes256_en

test_suite_gcm.camellia.c : suites/test_suite_gcm.function suites/test_suite_gcm.camellia.data scripts/generate_code.pl suites/helpers.function suites/main_test.function
	echo "  Gen   $@"
	perl scripts/generate_code.pl suites test_suite_gcm test_suite_gcm.camellia

test_suite_hkdf.c : suites/test_suite_hkdf.function suites/test_suite_hkdf.data scripts/generate_code.pl suites/helpers.function suites/main_test.function
	echo "  Gen   $@"
	perl scripts/generate_code.pl suites test_suite_hkdf test_suite_hkdf

test_suite_hmac_drbg.misc.c : suites/test_suite_hmac_drbg.function suites/test_suite_hmac_drbg.misc.data scripts/generate_code.pl suites/helpers.function suites/main_test.function
	echo "  Gen   $@"
	perl scripts/generate_code.pl suites test_suite_hmac_drbg test_suite_hmac_drbg.misc

test_suite_hmac_drbg.no_reseed.c : suites/test_suite_hmac_drbg.function suites/test_suite_hmac_drbg.no_reseed.data scripts/generate_code.pl suites/helpers.function suites/main_test.function
	echo "  Gen   $@"
	perl scripts/generate_code.pl suites test_suite_hmac_drbg test_suite_hmac_drbg.no_reseed

test_suite_hmac_drbg.nopr.c : suites/test_suite_hmac_drbg.function suites/test_suite_hmac_drbg.nopr.data scripts/generate_code.pl suites/helpers.function suites/main_test.function
	echo "  Gen   $@"
	perl scripts/generate_code.pl suites test_suite_hmac_drbg test_suite_hmac_drbg.nopr

test_suite_hmac_drbg.pr.c : suites/test_suite_hmac_drbg.function suites/test_suite_hmac_drbg.pr.data scripts/generate_code.pl suites/helpers.function suites/main_test.function
	echo "  Gen   $@"
	perl scripts/generate_code.pl suites test_suite_hmac_drbg test_suite_hmac_drbg.pr

%.c : suites/%.function suites/%.data scripts/generate_code.pl suites/helpers.function suites/main_test.function
	echo "  Gen   $@"
	perl scripts/generate_code.pl suites $* $*

test_suite_aes.ecb$(EXEXT): test_suite_aes.ecb.c $(DEP)
	echo "  CC    $<"
	$(CC) $(LOCAL_CFLAGS) $(CFLAGS) $<	$(LOCAL_LDFLAGS) $(LDFLAGS) -o $@

test_suite_aes.cbc$(EXEXT): test_suite_aes.cbc.c $(DEP)
	echo "  CC    $<"
	$(CC) $(LOCAL_CFLAGS) $(CFLAGS) $<	$(LOCAL_LDFLAGS) $(LDFLAGS) -o $@

test_suite_aes.cfb$(EXEXT): test_suite_aes.cfb.c $(DEP)
	echo "  CC    $<"
	$(CC) $(LOCAL_CFLAGS) $(CFLAGS) $<	$(LOCAL_LDFLAGS) $(LDFLAGS) -o $@

<<<<<<< HEAD
test_suite_aes.ofb$(EXEXT): test_suite_aes.ofb.c $(DEP)
=======
test_suite_aes.xts$(EXEXT): test_suite_aes.xts.c $(DEP)
>>>>>>> c00cac79
	echo "  CC    $<"
	$(CC) $(LOCAL_CFLAGS) $(CFLAGS) $<	$(LOCAL_LDFLAGS) $(LDFLAGS) -o $@

test_suite_aes.rest$(EXEXT): test_suite_aes.rest.c $(DEP)
	echo "  CC    $<"
	$(CC) $(LOCAL_CFLAGS) $(CFLAGS) $<	$(LOCAL_LDFLAGS) $(LDFLAGS) -o $@

test_suite_arc4$(EXEXT): test_suite_arc4.c $(DEP)
	echo "  CC    $<"
	$(CC) $(LOCAL_CFLAGS) $(CFLAGS) $<	$(LOCAL_LDFLAGS) $(LDFLAGS) -o $@

test_suite_asn1write$(EXEXT): test_suite_asn1write.c $(DEP)
	echo "  CC    $<"
	$(CC) $(LOCAL_CFLAGS) $(CFLAGS) $<	$(LOCAL_LDFLAGS) $(LDFLAGS) -o $@

test_suite_base64$(EXEXT): test_suite_base64.c $(DEP)
	echo "  CC    $<"
	$(CC) $(LOCAL_CFLAGS) $(CFLAGS) $<	$(LOCAL_LDFLAGS) $(LDFLAGS) -o $@

test_suite_blowfish$(EXEXT): test_suite_blowfish.c $(DEP)
	echo "  CC    $<"
	$(CC) $(LOCAL_CFLAGS) $(CFLAGS) $<	$(LOCAL_LDFLAGS) $(LDFLAGS) -o $@

test_suite_camellia$(EXEXT): test_suite_camellia.c $(DEP)
	echo "  CC    $<"
	$(CC) $(LOCAL_CFLAGS) $(CFLAGS) $<	$(LOCAL_LDFLAGS) $(LDFLAGS) -o $@

test_suite_ccm$(EXEXT): test_suite_ccm.c $(DEP)
	echo "  CC    $<"
	$(CC) $(LOCAL_CFLAGS) $(CFLAGS) $<	$(LOCAL_LDFLAGS) $(LDFLAGS) -o $@

test_suite_cmac$(EXEXT): test_suite_cmac.c $(DEP)
	echo "  CC    $<"
	$(CC) $(LOCAL_CFLAGS) $(CFLAGS) $<	$(LOCAL_LDFLAGS) $(LDFLAGS) -o $@

test_suite_cipher.aes$(EXEXT): test_suite_cipher.aes.c $(DEP)
	echo "  CC    $<"
	$(CC) $(LOCAL_CFLAGS) $(CFLAGS) $<	$(LOCAL_LDFLAGS) $(LDFLAGS) -o $@

test_suite_cipher.arc4$(EXEXT): test_suite_cipher.arc4.c $(DEP)
	echo "  CC    $<"
	$(CC) $(LOCAL_CFLAGS) $(CFLAGS) $<	$(LOCAL_LDFLAGS) $(LDFLAGS) -o $@

test_suite_cipher.ccm$(EXEXT): test_suite_cipher.ccm.c $(DEP)
	echo "  CC    $<"
	$(CC) $(LOCAL_CFLAGS) $(CFLAGS) $<	$(LOCAL_LDFLAGS) $(LDFLAGS) -o $@

test_suite_cipher.gcm$(EXEXT): test_suite_cipher.gcm.c $(DEP)
	echo "  CC    $<"
	$(CC) $(LOCAL_CFLAGS) $(CFLAGS) $<	$(LOCAL_LDFLAGS) $(LDFLAGS) -o $@

test_suite_cipher.blowfish$(EXEXT): test_suite_cipher.blowfish.c $(DEP)
	echo "  CC    $<"
	$(CC) $(LOCAL_CFLAGS) $(CFLAGS) $<	$(LOCAL_LDFLAGS) $(LDFLAGS) -o $@

test_suite_cipher.camellia$(EXEXT): test_suite_cipher.camellia.c $(DEP)
	echo "  CC    $<"
	$(CC) $(LOCAL_CFLAGS) $(CFLAGS) $<	$(LOCAL_LDFLAGS) $(LDFLAGS) -o $@

test_suite_cipher.des$(EXEXT): test_suite_cipher.des.c $(DEP)
	echo "  CC    $<"
	$(CC) $(LOCAL_CFLAGS) $(CFLAGS) $<	$(LOCAL_LDFLAGS) $(LDFLAGS) -o $@

test_suite_cipher.null$(EXEXT): test_suite_cipher.null.c $(DEP)
	echo "  CC    $<"
	$(CC) $(LOCAL_CFLAGS) $(CFLAGS) $<	$(LOCAL_LDFLAGS) $(LDFLAGS) -o $@

test_suite_cipher.padding$(EXEXT): test_suite_cipher.padding.c $(DEP)
	echo "  CC    $<"
	$(CC) $(LOCAL_CFLAGS) $(CFLAGS) $<	$(LOCAL_LDFLAGS) $(LDFLAGS) -o $@

test_suite_ctr_drbg$(EXEXT): test_suite_ctr_drbg.c $(DEP)
	echo "  CC    $<"
	$(CC) $(LOCAL_CFLAGS) $(CFLAGS) $<	$(LOCAL_LDFLAGS) $(LDFLAGS) -o $@

test_suite_des$(EXEXT): test_suite_des.c $(DEP)
	echo "  CC    $<"
	$(CC) $(LOCAL_CFLAGS) $(CFLAGS) $<	$(LOCAL_LDFLAGS) $(LDFLAGS) -o $@

test_suite_dhm$(EXEXT): test_suite_dhm.c $(DEP)
	echo "  CC    $<"
	$(CC) $(LOCAL_CFLAGS) $(CFLAGS) $<	$(LOCAL_LDFLAGS) $(LDFLAGS) -o $@

test_suite_ecdh$(EXEXT): test_suite_ecdh.c $(DEP)
	echo "  CC    $<"
	$(CC) $(LOCAL_CFLAGS) $(CFLAGS) $<	$(LOCAL_LDFLAGS) $(LDFLAGS) -o $@

test_suite_ecdsa$(EXEXT): test_suite_ecdsa.c $(DEP)
	echo "  CC    $<"
	$(CC) $(LOCAL_CFLAGS) $(CFLAGS) $<	$(LOCAL_LDFLAGS) $(LDFLAGS) -o $@

test_suite_ecjpake$(EXEXT): test_suite_ecjpake.c $(DEP)
	echo "  CC    $<"
	$(CC) $(LOCAL_CFLAGS) $(CFLAGS) $<	$(LOCAL_LDFLAGS) $(LDFLAGS) -o $@

test_suite_ecp$(EXEXT): test_suite_ecp.c $(DEP)
	echo "  CC    $<"
	$(CC) $(LOCAL_CFLAGS) $(CFLAGS) $<	$(LOCAL_LDFLAGS) $(LDFLAGS) -o $@

test_suite_entropy$(EXEXT): test_suite_entropy.c $(DEP)
	echo "  CC    $<"
	$(CC) $(LOCAL_CFLAGS) $(CFLAGS) $<	$(LOCAL_LDFLAGS) $(LDFLAGS) -o $@

test_suite_error$(EXEXT): test_suite_error.c $(DEP)
	echo "  CC    $<"
	$(CC) $(LOCAL_CFLAGS) $(CFLAGS) $<	$(LOCAL_LDFLAGS) $(LDFLAGS) -o $@

test_suite_gcm.aes128_de$(EXEXT): test_suite_gcm.aes128_de.c $(DEP)
	echo "  CC    $<"
	$(CC) $(LOCAL_CFLAGS) $(CFLAGS) $<	$(LOCAL_LDFLAGS) $(LDFLAGS) -o $@

test_suite_gcm.aes192_de$(EXEXT): test_suite_gcm.aes192_de.c $(DEP)
	echo "  CC    $<"
	$(CC) $(LOCAL_CFLAGS) $(CFLAGS) $<	$(LOCAL_LDFLAGS) $(LDFLAGS) -o $@

test_suite_gcm.aes256_de$(EXEXT): test_suite_gcm.aes256_de.c $(DEP)
	echo "  CC    $<"
	$(CC) $(LOCAL_CFLAGS) $(CFLAGS) $<	$(LOCAL_LDFLAGS) $(LDFLAGS) -o $@

test_suite_gcm.aes128_en$(EXEXT): test_suite_gcm.aes128_en.c $(DEP)
	echo "  CC    $<"
	$(CC) $(LOCAL_CFLAGS) $(CFLAGS) $<	$(LOCAL_LDFLAGS) $(LDFLAGS) -o $@

test_suite_gcm.aes192_en$(EXEXT): test_suite_gcm.aes192_en.c $(DEP)
	echo "  CC    $<"
	$(CC) $(LOCAL_CFLAGS) $(CFLAGS) $<	$(LOCAL_LDFLAGS) $(LDFLAGS) -o $@

test_suite_gcm.aes256_en$(EXEXT): test_suite_gcm.aes256_en.c $(DEP)
	echo "  CC    $<"
	$(CC) $(LOCAL_CFLAGS) $(CFLAGS) $<	$(LOCAL_LDFLAGS) $(LDFLAGS) -o $@

test_suite_gcm.camellia$(EXEXT): test_suite_gcm.camellia.c $(DEP)
	echo "  CC    $<"
	$(CC) $(LOCAL_CFLAGS) $(CFLAGS) $<	$(LOCAL_LDFLAGS) $(LDFLAGS) -o $@

test_suite_hkdf$(EXEXT): test_suite_hkdf.c $(DEP)
	echo "  CC    $<"
	$(CC) $(LOCAL_CFLAGS) $(CFLAGS) $<	$(LOCAL_LDFLAGS) $(LDFLAGS) -o $@

test_suite_hmac_drbg.misc$(EXEXT): test_suite_hmac_drbg.misc.c $(DEP)
	echo "  CC    $<"
	$(CC) $(LOCAL_CFLAGS) $(CFLAGS) $<	$(LOCAL_LDFLAGS) $(LDFLAGS) -o $@

test_suite_hmac_drbg.no_reseed$(EXEXT): test_suite_hmac_drbg.no_reseed.c $(DEP)
	echo "  CC    $<"
	$(CC) $(LOCAL_CFLAGS) $(CFLAGS) $<	$(LOCAL_LDFLAGS) $(LDFLAGS) -o $@

test_suite_hmac_drbg.nopr$(EXEXT): test_suite_hmac_drbg.nopr.c $(DEP)
	echo "  CC    $<"
	$(CC) $(LOCAL_CFLAGS) $(CFLAGS) $<	$(LOCAL_LDFLAGS) $(LDFLAGS) -o $@

test_suite_hmac_drbg.pr$(EXEXT): test_suite_hmac_drbg.pr.c $(DEP)
	echo "  CC    $<"
	$(CC) $(LOCAL_CFLAGS) $(CFLAGS) $<	$(LOCAL_LDFLAGS) $(LDFLAGS) -o $@

test_suite_md$(EXEXT): test_suite_md.c $(DEP)
	echo "  CC    $<"
	$(CC) $(LOCAL_CFLAGS) $(CFLAGS) $<	$(LOCAL_LDFLAGS) $(LDFLAGS) -o $@

test_suite_mdx$(EXEXT): test_suite_mdx.c $(DEP)
	echo "  CC    $<"
	$(CC) $(LOCAL_CFLAGS) $(CFLAGS) $<	$(LOCAL_LDFLAGS) $(LDFLAGS) -o $@

test_suite_memory_buffer_alloc$(EXEXT): test_suite_memory_buffer_alloc.c $(DEP)
	echo "  CC    $<"
	$(CC) $(LOCAL_CFLAGS) $(CFLAGS) $<	$(LOCAL_LDFLAGS) $(LDFLAGS) -o $@

test_suite_mpi$(EXEXT): test_suite_mpi.c $(DEP)
	echo "  CC    $<"
	$(CC) $(LOCAL_CFLAGS) $(CFLAGS) $<	$(LOCAL_LDFLAGS) $(LDFLAGS) -o $@

test_suite_pem$(EXEXT): test_suite_pem.c $(DEP)
	echo "  CC    $<"
	$(CC) $(LOCAL_CFLAGS) $(CFLAGS) $<	$(LOCAL_LDFLAGS) $(LDFLAGS) -o $@

test_suite_pkcs1_v15$(EXEXT): test_suite_pkcs1_v15.c $(DEP)
	echo "  CC    $<"
	$(CC) $(LOCAL_CFLAGS) $(CFLAGS) $<	$(LOCAL_LDFLAGS) $(LDFLAGS) -o $@

test_suite_pkcs1_v21$(EXEXT): test_suite_pkcs1_v21.c $(DEP)
	echo "  CC    $<"
	$(CC) $(LOCAL_CFLAGS) $(CFLAGS) $<	$(LOCAL_LDFLAGS) $(LDFLAGS) -o $@

test_suite_pkcs5$(EXEXT): test_suite_pkcs5.c $(DEP)
	echo "  CC    $<"
	$(CC) $(LOCAL_CFLAGS) $(CFLAGS) $<	$(LOCAL_LDFLAGS) $(LDFLAGS) -o $@

test_suite_pkparse$(EXEXT): test_suite_pkparse.c $(DEP)
	echo "  CC    $<"
	$(CC) $(LOCAL_CFLAGS) $(CFLAGS) $<	$(LOCAL_LDFLAGS) $(LDFLAGS) -o $@

test_suite_pkwrite$(EXEXT): test_suite_pkwrite.c $(DEP)
	echo "  CC    $<"
	$(CC) $(LOCAL_CFLAGS) $(CFLAGS) $<	$(LOCAL_LDFLAGS) $(LDFLAGS) -o $@

test_suite_pk$(EXEXT): test_suite_pk.c $(DEP)
	echo "  CC    $<"
	$(CC) $(LOCAL_CFLAGS) $(CFLAGS) $<	$(LOCAL_LDFLAGS) $(LDFLAGS) -o $@

test_suite_rsa$(EXEXT): test_suite_rsa.c $(DEP)
	echo "  CC    $<"
	$(CC) $(LOCAL_CFLAGS) $(CFLAGS) $<	$(LOCAL_LDFLAGS) $(LDFLAGS) -o $@

test_suite_shax$(EXEXT): test_suite_shax.c $(DEP)
	echo "  CC    $<"
	$(CC) $(LOCAL_CFLAGS) $(CFLAGS) $<	$(LOCAL_LDFLAGS) $(LDFLAGS) -o $@

test_suite_ssl$(EXEXT): test_suite_ssl.c $(DEP)
	echo "  CC    $<"
	$(CC) $(LOCAL_CFLAGS) $(CFLAGS) $<	$(LOCAL_LDFLAGS) $(LDFLAGS) -o $@

test_suite_timing$(EXEXT): test_suite_timing.c $(DEP)
	echo "  CC    $<"
	$(CC) $(LOCAL_CFLAGS) $(CFLAGS) $<	$(LOCAL_LDFLAGS) $(LDFLAGS) -o $@

test_suite_x509parse$(EXEXT): test_suite_x509parse.c $(DEP)
	echo "  CC    $<"
	$(CC) $(LOCAL_CFLAGS) $(CFLAGS) $<	$(LOCAL_LDFLAGS) $(LDFLAGS) -o $@

test_suite_x509write$(EXEXT): test_suite_x509write.c $(DEP)
	echo "  CC    $<"
	$(CC) $(LOCAL_CFLAGS) $(CFLAGS) $<	$(LOCAL_LDFLAGS) $(LDFLAGS) -o $@

test_suite_xtea$(EXEXT): test_suite_xtea.c $(DEP)
	echo "  CC    $<"
	$(CC) $(LOCAL_CFLAGS) $(CFLAGS) $<	$(LOCAL_LDFLAGS) $(LDFLAGS) -o $@

test_suite_debug$(EXEXT): test_suite_debug.c $(DEP)
	echo "  CC    $<"
	$(CC) $(LOCAL_CFLAGS) $(CFLAGS) $<	$(LOCAL_LDFLAGS) $(LDFLAGS) -o $@

test_suite_version$(EXEXT): test_suite_version.c $(DEP)
	echo "  CC    $<"
	$(CC) $(LOCAL_CFLAGS) $(CFLAGS) $<	$(LOCAL_LDFLAGS) $(LDFLAGS) -o $@

clean:
ifndef WINDOWS
	rm -f $(APPS) *.c
else
	del /Q /F *.c *.exe
endif

check: $(APPS)
	perl scripts/run-test-suites.pl

test: check<|MERGE_RESOLUTION|>--- conflicted
+++ resolved
@@ -46,11 +46,8 @@
 endif
 
 APPS =	test_suite_aes.ecb$(EXEXT)	test_suite_aes.cbc$(EXEXT)	\
-<<<<<<< HEAD
 	test_suite_aes.cfb$(EXEXT)	test_suite_aes.ofb$(EXEXT)	\
-=======
-	test_suite_aes.cfb$(EXEXT)	test_suite_aes.xts$(EXEXT)	\
->>>>>>> c00cac79
+	test_suite_aes.xts$(EXEXT)	\
 	test_suite_aes.rest$(EXEXT)	\
 	test_suite_arc4$(EXEXT)		test_suite_asn1write$(EXEXT)	\
 	test_suite_base64$(EXEXT)	test_suite_blowfish$(EXEXT)	\
@@ -115,15 +112,13 @@
 	echo "  Gen   $@"
 	perl scripts/generate_code.pl suites test_suite_aes test_suite_aes.cfb
 
-<<<<<<< HEAD
 test_suite_aes.ofb.c : suites/test_suite_aes.function suites/test_suite_aes.ofb.data scripts/generate_code.pl suites/helpers.function suites/main_test.function
 	echo "  Gen   $@"
 	perl scripts/generate_code.pl suites test_suite_aes test_suite_aes.ofb
-=======
+
 test_suite_aes.xts.c : suites/test_suite_aes.function suites/test_suite_aes.xts.data scripts/generate_code.pl suites/helpers.function suites/main_test.function
 	echo "  Gen   $@"
 	perl scripts/generate_code.pl suites test_suite_aes test_suite_aes.xts
->>>>>>> c00cac79
 
 test_suite_aes.rest.c : suites/test_suite_aes.function suites/test_suite_aes.rest.data scripts/generate_code.pl suites/helpers.function suites/main_test.function
 	echo "  Gen   $@"
@@ -229,11 +224,11 @@
 	echo "  CC    $<"
 	$(CC) $(LOCAL_CFLAGS) $(CFLAGS) $<	$(LOCAL_LDFLAGS) $(LDFLAGS) -o $@
 
-<<<<<<< HEAD
 test_suite_aes.ofb$(EXEXT): test_suite_aes.ofb.c $(DEP)
-=======
+	echo "  CC    $<"
+	$(CC) $(LOCAL_CFLAGS) $(CFLAGS) $<	$(LOCAL_LDFLAGS) $(LDFLAGS) -o $@
+
 test_suite_aes.xts$(EXEXT): test_suite_aes.xts.c $(DEP)
->>>>>>> c00cac79
 	echo "  CC    $<"
 	$(CC) $(LOCAL_CFLAGS) $(CFLAGS) $<	$(LOCAL_LDFLAGS) $(LDFLAGS) -o $@
 
