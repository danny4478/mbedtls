--- conflicted
+++ resolved
@@ -55,10 +55,7 @@
 #endif
 
 static void ssl_reset_in_out_pointers( mbedtls_ssl_context *ssl );
-<<<<<<< HEAD
-=======
 static uint32_t ssl_get_hs_total_len( mbedtls_ssl_context const *ssl );
->>>>>>> 552754a6
 
 /* Length of the "epoch" field in the record header */
 static inline size_t ssl_ep_len( const mbedtls_ssl_context *ssl )
@@ -112,8 +109,6 @@
 
 #if defined(MBEDTLS_SSL_PROTO_DTLS)
 
-<<<<<<< HEAD
-=======
 /* Forward declarations for functions related to message buffering. */
 static void ssl_buffering_free( mbedtls_ssl_context *ssl );
 static void ssl_buffering_free_slot( mbedtls_ssl_context *ssl,
@@ -125,7 +120,6 @@
 static int ssl_buffer_future_record( mbedtls_ssl_context *ssl );
 static int ssl_next_record_is_in_datagram( mbedtls_ssl_context *ssl );
 
->>>>>>> 552754a6
 static size_t ssl_get_current_mtu( const mbedtls_ssl_context *ssl );
 static size_t ssl_get_maximum_datagram_size( mbedtls_ssl_context const *ssl )
 {
@@ -3027,17 +3021,10 @@
                 continue;
             }
             max_hs_frag_len = max_frag_len - 12;
-<<<<<<< HEAD
 
             cur_hs_frag_len = rem_len > max_hs_frag_len ?
                 max_hs_frag_len : rem_len;
 
-=======
-
-            cur_hs_frag_len = rem_len > max_hs_frag_len ?
-                max_hs_frag_len : rem_len;
-
->>>>>>> 552754a6
             if( frag_off == 0 && cur_hs_frag_len != hs_len )
             {
                 MBEDTLS_SSL_DEBUG_MSG( 2, ( "fragmenting handshake message (%u > %u)",
@@ -3060,11 +3047,7 @@
 
             MBEDTLS_SSL_DEBUG_BUF( 3, "handshake header", ssl->out_msg, 12 );
 
-<<<<<<< HEAD
-            /* Copy the handshame message content and set records fields */
-=======
             /* Copy the handshake message content and set records fields */
->>>>>>> 552754a6
             memcpy( ssl->out_msg + 12, p, cur_hs_frag_len );
             ssl->out_msglen = cur_hs_frag_len + 12;
             ssl->out_msgtype = cur->type;
@@ -3429,21 +3412,12 @@
 #endif /* MBEDTLS_SSL_PROTO_DTLS */
 
         MBEDTLS_SSL_DEBUG_MSG( 3, ( "output record: msgtype = %d, "
-<<<<<<< HEAD
-                    "version = [%d:%d], msglen = %d",
-                    ssl->out_hdr[0], ssl->out_hdr[1], ssl->out_hdr[2], len ) );
-
-
-        MBEDTLS_SSL_DEBUG_BUF( 4, "output record sent to network",
-                       ssl->out_hdr, protected_record_size );
-=======
                                     "version = [%d:%d], msglen = %d",
                                     ssl->out_hdr[0], ssl->out_hdr[1],
                                     ssl->out_hdr[2], len ) );
 
         MBEDTLS_SSL_DEBUG_BUF( 4, "output record sent to network",
                                ssl->out_hdr, protected_record_size );
->>>>>>> 552754a6
 
         ssl->out_left += protected_record_size;
         ssl->out_hdr  += protected_record_size;
@@ -3476,13 +3450,9 @@
 
         remaining = (size_t) ret;
         if( remaining == 0 )
-<<<<<<< HEAD
+        {
             flush = SSL_FORCE_FLUSH;
-=======
-        {
-            flush = SSL_FORCE_FLUSH;
-        }
->>>>>>> 552754a6
+        }
         else
         {
             MBEDTLS_SSL_DEBUG_MSG( 2, ( "Still %u bytes available in current datagram", (unsigned) remaining ) );
