/*
 *  Multi-precision integer library
 *
 *  Copyright (C) 2006-2015, ARM Limited, All Rights Reserved
 *  SPDX-License-Identifier: Apache-2.0
 *
 *  Licensed under the Apache License, Version 2.0 (the "License"); you may
 *  not use this file except in compliance with the License.
 *  You may obtain a copy of the License at
 *
 *  http://www.apache.org/licenses/LICENSE-2.0
 *
 *  Unless required by applicable law or agreed to in writing, software
 *  distributed under the License is distributed on an "AS IS" BASIS, WITHOUT
 *  WARRANTIES OR CONDITIONS OF ANY KIND, either express or implied.
 *  See the License for the specific language governing permissions and
 *  limitations under the License.
 *
 *  This file is part of mbed TLS (https://tls.mbed.org)
 */

/*
 *  The following sources were referenced in the design of this Multi-precision
 *  Integer library:
 *
 *  [1] Handbook of Applied Cryptography - 1997
 *      Menezes, van Oorschot and Vanstone
 *
 *  [2] Multi-Precision Math
 *      Tom St Denis
 *      https://github.com/libtom/libtommath/blob/develop/tommath.pdf
 *
 *  [3] GNU Multi-Precision Arithmetic Library
 *      https://gmplib.org/manual/index.html
 *
 */

#if !defined(MBEDTLS_CONFIG_FILE)
#include "mbedtls/config.h"
#else
#include MBEDTLS_CONFIG_FILE
#endif

#if defined(MBEDTLS_BIGNUM_C)

#include "mbedtls/bignum.h"
#include "mbedtls/bn_mul.h"

#include <string.h>

#if defined(MBEDTLS_PLATFORM_C)
#include "mbedtls/platform.h"
#else
#include <stdio.h>
#include <stdlib.h>
#define mbedtls_printf     printf
#define mbedtls_calloc    calloc
#define mbedtls_free       free
#endif

/* Implementation that should never be optimized out by the compiler */
static void mbedtls_mpi_zeroize( mbedtls_mpi_uint *v, size_t n ) {
    volatile mbedtls_mpi_uint *p = v; while( n-- ) *p++ = 0;
}

<<<<<<< HEAD
=======
/* Implementation that should never be optimized out by the compiler */
>>>>>>> 509fef7d
static void mbedtls_zeroize( void *v, size_t n ) {
    volatile unsigned char *p = v; while( n-- ) *p++ = 0;
}

#define ciL    (sizeof(mbedtls_mpi_uint))         /* chars in limb  */
#define biL    (ciL << 3)               /* bits  in limb  */
#define biH    (ciL << 2)               /* half limb size */

#define MPI_SIZE_T_MAX  ( (size_t) -1 ) /* SIZE_T_MAX is not standard */

/*
 * Convert between bits/chars and number of limbs
 * Divide first in order to avoid potential overflows
 */
#define BITS_TO_LIMBS(i)  ( (i) / biL + ( (i) % biL != 0 ) )
#define CHARS_TO_LIMBS(i) ( (i) / ciL + ( (i) % ciL != 0 ) )

/*
 * Initialize one MPI
 */
void mbedtls_mpi_init( mbedtls_mpi *X )
{
    if( X == NULL )
        return;

    X->s = 1;
    X->n = 0;
    X->p = NULL;
}

/*
 * Unallocate one MPI
 */
void mbedtls_mpi_free( mbedtls_mpi *X )
{
    if( X == NULL )
        return;

    if( X->p != NULL )
    {
        mbedtls_mpi_zeroize( X->p, X->n );
        mbedtls_free( X->p );
    }

    X->s = 1;
    X->n = 0;
    X->p = NULL;
}

/*
 * Enlarge to the specified number of limbs
 */
int mbedtls_mpi_grow( mbedtls_mpi *X, size_t nblimbs )
{
    mbedtls_mpi_uint *p;

    if( nblimbs > MBEDTLS_MPI_MAX_LIMBS )
        return( MBEDTLS_ERR_MPI_ALLOC_FAILED );

    if( X->n < nblimbs )
    {
        if( ( p = (mbedtls_mpi_uint*)mbedtls_calloc( nblimbs, ciL ) ) == NULL )
            return( MBEDTLS_ERR_MPI_ALLOC_FAILED );

        if( X->p != NULL )
        {
            memcpy( p, X->p, X->n * ciL );
            mbedtls_mpi_zeroize( X->p, X->n );
            mbedtls_free( X->p );
        }

        X->n = nblimbs;
        X->p = p;
    }

    return( 0 );
}

/*
 * Resize down as much as possible,
 * while keeping at least the specified number of limbs
 */
int mbedtls_mpi_shrink( mbedtls_mpi *X, size_t nblimbs )
{
    mbedtls_mpi_uint *p;
    size_t i;

    /* Actually resize up in this case */
    if( X->n <= nblimbs )
        return( mbedtls_mpi_grow( X, nblimbs ) );

    for( i = X->n - 1; i > 0; i-- )
        if( X->p[i] != 0 )
            break;
    i++;

    if( i < nblimbs )
        i = nblimbs;

    if( ( p = (mbedtls_mpi_uint*)mbedtls_calloc( i, ciL ) ) == NULL )
        return( MBEDTLS_ERR_MPI_ALLOC_FAILED );

    if( X->p != NULL )
    {
        memcpy( p, X->p, i * ciL );
        mbedtls_mpi_zeroize( X->p, X->n );
        mbedtls_free( X->p );
    }

    X->n = i;
    X->p = p;

    return( 0 );
}

/*
 * Copy the contents of Y into X
 */
int mbedtls_mpi_copy( mbedtls_mpi *X, const mbedtls_mpi *Y )
{
    int ret;
    size_t i;

    if( X == Y )
        return( 0 );

    if( Y->p == NULL )
    {
        mbedtls_mpi_free( X );
        return( 0 );
    }

    for( i = Y->n - 1; i > 0; i-- )
        if( Y->p[i] != 0 )
            break;
    i++;

    X->s = Y->s;

    MBEDTLS_MPI_CHK( mbedtls_mpi_grow( X, i ) );

    memset( X->p, 0, X->n * ciL );
    memcpy( X->p, Y->p, i * ciL );

cleanup:

    return( ret );
}

/*
 * Swap the contents of X and Y
 */
void mbedtls_mpi_swap( mbedtls_mpi *X, mbedtls_mpi *Y )
{
    mbedtls_mpi T;

    memcpy( &T,  X, sizeof( mbedtls_mpi ) );
    memcpy(  X,  Y, sizeof( mbedtls_mpi ) );
    memcpy(  Y, &T, sizeof( mbedtls_mpi ) );
}

/*
 * Conditionally assign X = Y, without leaking information
 * about whether the assignment was made or not.
 * (Leaking information about the respective sizes of X and Y is ok however.)
 */
int mbedtls_mpi_safe_cond_assign( mbedtls_mpi *X, const mbedtls_mpi *Y, unsigned char assign )
{
    int ret = 0;
    size_t i;

    /* make sure assign is 0 or 1 in a time-constant manner */
    assign = (assign | (unsigned char)-assign) >> 7;

    MBEDTLS_MPI_CHK( mbedtls_mpi_grow( X, Y->n ) );

    X->s = X->s * ( 1 - assign ) + Y->s * assign;

    for( i = 0; i < Y->n; i++ )
        X->p[i] = X->p[i] * ( 1 - assign ) + Y->p[i] * assign;

    for( ; i < X->n; i++ )
        X->p[i] *= ( 1 - assign );

cleanup:
    return( ret );
}

/*
 * Conditionally swap X and Y, without leaking information
 * about whether the swap was made or not.
 * Here it is not ok to simply swap the pointers, which whould lead to
 * different memory access patterns when X and Y are used afterwards.
 */
int mbedtls_mpi_safe_cond_swap( mbedtls_mpi *X, mbedtls_mpi *Y, unsigned char swap )
{
    int ret, s;
    size_t i;
    mbedtls_mpi_uint tmp;

    if( X == Y )
        return( 0 );

    /* make sure swap is 0 or 1 in a time-constant manner */
    swap = (swap | (unsigned char)-swap) >> 7;

    MBEDTLS_MPI_CHK( mbedtls_mpi_grow( X, Y->n ) );
    MBEDTLS_MPI_CHK( mbedtls_mpi_grow( Y, X->n ) );

    s = X->s;
    X->s = X->s * ( 1 - swap ) + Y->s * swap;
    Y->s = Y->s * ( 1 - swap ) +    s * swap;


    for( i = 0; i < X->n; i++ )
    {
        tmp = X->p[i];
        X->p[i] = X->p[i] * ( 1 - swap ) + Y->p[i] * swap;
        Y->p[i] = Y->p[i] * ( 1 - swap ) +     tmp * swap;
    }

cleanup:
    return( ret );
}

/*
 * Set value from integer
 */
int mbedtls_mpi_lset( mbedtls_mpi *X, mbedtls_mpi_sint z )
{
    int ret;

    MBEDTLS_MPI_CHK( mbedtls_mpi_grow( X, 1 ) );
    memset( X->p, 0, X->n * ciL );

    X->p[0] = ( z < 0 ) ? -z : z;
    X->s    = ( z < 0 ) ? -1 : 1;

cleanup:

    return( ret );
}

/*
 * Get a specific bit
 */
int mbedtls_mpi_get_bit( const mbedtls_mpi *X, size_t pos )
{
    if( X->n * biL <= pos )
        return( 0 );

    return( ( X->p[pos / biL] >> ( pos % biL ) ) & 0x01 );
}

/*
 * Set a bit to a specific value of 0 or 1
 */
int mbedtls_mpi_set_bit( mbedtls_mpi *X, size_t pos, unsigned char val )
{
    int ret = 0;
    size_t off = pos / biL;
    size_t idx = pos % biL;

    if( val != 0 && val != 1 )
        return( MBEDTLS_ERR_MPI_BAD_INPUT_DATA );

    if( X->n * biL <= pos )
    {
        if( val == 0 )
            return( 0 );

        MBEDTLS_MPI_CHK( mbedtls_mpi_grow( X, off + 1 ) );
    }

    X->p[off] &= ~( (mbedtls_mpi_uint) 0x01 << idx );
    X->p[off] |= (mbedtls_mpi_uint) val << idx;

cleanup:

    return( ret );
}

/*
 * Return the number of less significant zero-bits
 */
size_t mbedtls_mpi_lsb( const mbedtls_mpi *X )
{
    size_t i, j, count = 0;

    for( i = 0; i < X->n; i++ )
        for( j = 0; j < biL; j++, count++ )
            if( ( ( X->p[i] >> j ) & 1 ) != 0 )
                return( count );

    return( 0 );
}

/*
 * Count leading zero bits in a given integer
 */
static size_t mbedtls_clz( const mbedtls_mpi_uint x )
{
    size_t j;
    mbedtls_mpi_uint mask = (mbedtls_mpi_uint) 1 << (biL - 1);

    for( j = 0; j < biL; j++ )
    {
        if( x & mask ) break;

        mask >>= 1;
    }

    return j;
}

/*
 * Return the number of bits
 */
size_t mbedtls_mpi_bitlen( const mbedtls_mpi *X )
{
    size_t i, j;

    if( X->n == 0 )
        return( 0 );

    for( i = X->n - 1; i > 0; i-- )
        if( X->p[i] != 0 )
            break;

    j = biL - mbedtls_clz( X->p[i] );

    return( ( i * biL ) + j );
}

/*
 * Return the total size in bytes
 */
size_t mbedtls_mpi_size( const mbedtls_mpi *X )
{
    return( ( mbedtls_mpi_bitlen( X ) + 7 ) >> 3 );
}

/*
 * Convert an ASCII character to digit value
 */
static int mpi_get_digit( mbedtls_mpi_uint *d, int radix, char c )
{
    *d = 255;

    if( c >= 0x30 && c <= 0x39 ) *d = c - 0x30;
    if( c >= 0x41 && c <= 0x46 ) *d = c - 0x37;
    if( c >= 0x61 && c <= 0x66 ) *d = c - 0x57;

    if( *d >= (mbedtls_mpi_uint) radix )
        return( MBEDTLS_ERR_MPI_INVALID_CHARACTER );

    return( 0 );
}

/*
 * Import from an ASCII string
 */
int mbedtls_mpi_read_string( mbedtls_mpi *X, int radix, const char *s )
{
    int ret;
    size_t i, j, slen, n;
    mbedtls_mpi_uint d;
    mbedtls_mpi T;

    if( radix < 2 || radix > 16 )
        return( MBEDTLS_ERR_MPI_BAD_INPUT_DATA );

    mbedtls_mpi_init( &T );

    slen = strlen( s );

    if( radix == 16 )
    {
        if( slen > MPI_SIZE_T_MAX >> 2 )
            return( MBEDTLS_ERR_MPI_BAD_INPUT_DATA );

        n = BITS_TO_LIMBS( slen << 2 );

        MBEDTLS_MPI_CHK( mbedtls_mpi_grow( X, n ) );
        MBEDTLS_MPI_CHK( mbedtls_mpi_lset( X, 0 ) );

        for( i = slen, j = 0; i > 0; i--, j++ )
        {
            if( i == 1 && s[i - 1] == '-' )
            {
                X->s = -1;
                break;
            }

            MBEDTLS_MPI_CHK( mpi_get_digit( &d, radix, s[i - 1] ) );
            X->p[j / ( 2 * ciL )] |= d << ( ( j % ( 2 * ciL ) ) << 2 );
        }
    }
    else
    {
        MBEDTLS_MPI_CHK( mbedtls_mpi_lset( X, 0 ) );

        for( i = 0; i < slen; i++ )
        {
            if( i == 0 && s[i] == '-' )
            {
                X->s = -1;
                continue;
            }

            MBEDTLS_MPI_CHK( mpi_get_digit( &d, radix, s[i] ) );
            MBEDTLS_MPI_CHK( mbedtls_mpi_mul_int( &T, X, radix ) );

            if( X->s == 1 )
            {
                MBEDTLS_MPI_CHK( mbedtls_mpi_add_int( X, &T, d ) );
            }
            else
            {
                MBEDTLS_MPI_CHK( mbedtls_mpi_sub_int( X, &T, d ) );
            }
        }
    }

cleanup:

    mbedtls_mpi_free( &T );

    return( ret );
}

/*
 * Helper to write the digits high-order first
 */
static int mpi_write_hlp( mbedtls_mpi *X, int radix, char **p )
{
    int ret;
    mbedtls_mpi_uint r;

    if( radix < 2 || radix > 16 )
        return( MBEDTLS_ERR_MPI_BAD_INPUT_DATA );

    MBEDTLS_MPI_CHK( mbedtls_mpi_mod_int( &r, X, radix ) );
    MBEDTLS_MPI_CHK( mbedtls_mpi_div_int( X, NULL, X, radix ) );

    if( mbedtls_mpi_cmp_int( X, 0 ) != 0 )
        MBEDTLS_MPI_CHK( mpi_write_hlp( X, radix, p ) );

    if( r < 10 )
        *(*p)++ = (char)( r + 0x30 );
    else
        *(*p)++ = (char)( r + 0x37 );

cleanup:

    return( ret );
}

/*
 * Export into an ASCII string
 */
int mbedtls_mpi_write_string( const mbedtls_mpi *X, int radix,
                              char *buf, size_t buflen, size_t *olen )
{
    int ret = 0;
    size_t n;
    char *p;
    mbedtls_mpi T;

    if( radix < 2 || radix > 16 )
        return( MBEDTLS_ERR_MPI_BAD_INPUT_DATA );

    n = mbedtls_mpi_bitlen( X );
    if( radix >=  4 ) n >>= 1;
    if( radix >= 16 ) n >>= 1;
    /*
     * Round up the buffer length to an even value to ensure that there is
     * enough room for hexadecimal values that can be represented in an odd
     * number of digits.
     */
    n += 3 + ( ( n + 1 ) & 1 );

    if( buflen < n )
    {
        *olen = n;
        return( MBEDTLS_ERR_MPI_BUFFER_TOO_SMALL );
    }

    p = buf;
    mbedtls_mpi_init( &T );

    if( X->s == -1 )
        *p++ = '-';

    if( radix == 16 )
    {
        int c;
        size_t i, j, k;

        for( i = X->n, k = 0; i > 0; i-- )
        {
            for( j = ciL; j > 0; j-- )
            {
                c = ( X->p[i - 1] >> ( ( j - 1 ) << 3) ) & 0xFF;

                if( c == 0 && k == 0 && ( i + j ) != 2 )
                    continue;

                *(p++) = "0123456789ABCDEF" [c / 16];
                *(p++) = "0123456789ABCDEF" [c % 16];
                k = 1;
            }
        }
    }
    else
    {
        MBEDTLS_MPI_CHK( mbedtls_mpi_copy( &T, X ) );

        if( T.s == -1 )
            T.s = 1;

        MBEDTLS_MPI_CHK( mpi_write_hlp( &T, radix, &p ) );
    }

    *p++ = '\0';
    *olen = p - buf;

cleanup:

    mbedtls_mpi_free( &T );

    return( ret );
}

#if defined(MBEDTLS_FS_IO)
/*
 * Read X from an opened file
 */
int mbedtls_mpi_read_file( mbedtls_mpi *X, int radix, FILE *fin )
{
    mbedtls_mpi_uint d;
    size_t slen;
    char *p;
    /*
     * Buffer should have space for (short) label and decimal formatted MPI,
     * newline characters and '\0'
     */
    char s[ MBEDTLS_MPI_RW_BUFFER_SIZE ];

    memset( s, 0, sizeof( s ) );
    if( fgets( s, sizeof( s ) - 1, fin ) == NULL )
        return( MBEDTLS_ERR_MPI_FILE_IO_ERROR );

    slen = strlen( s );
    if( slen == sizeof( s ) - 2 )
        return( MBEDTLS_ERR_MPI_BUFFER_TOO_SMALL );

    if( slen > 0 && s[slen - 1] == '\n' ) { slen--; s[slen] = '\0'; }
    if( slen > 0 && s[slen - 1] == '\r' ) { slen--; s[slen] = '\0'; }

    p = s + slen;
    while( p-- > s )
        if( mpi_get_digit( &d, radix, *p ) != 0 )
            break;

    return( mbedtls_mpi_read_string( X, radix, p + 1 ) );
}

/*
 * Write X into an opened file (or stdout if fout == NULL)
 */
int mbedtls_mpi_write_file( const char *p, const mbedtls_mpi *X, int radix, FILE *fout )
{
    int ret;
    size_t n, slen, plen;
    /*
     * Buffer should have space for (short) label and decimal formatted MPI,
     * newline characters and '\0'
     */
    char s[ MBEDTLS_MPI_RW_BUFFER_SIZE ];

    memset( s, 0, sizeof( s ) );

    MBEDTLS_MPI_CHK( mbedtls_mpi_write_string( X, radix, s, sizeof( s ) - 2, &n ) );

    if( p == NULL ) p = "";

    plen = strlen( p );
    slen = strlen( s );
    s[slen++] = '\r';
    s[slen++] = '\n';

    if( fout != NULL )
    {
        if( fwrite( p, 1, plen, fout ) != plen ||
            fwrite( s, 1, slen, fout ) != slen )
            return( MBEDTLS_ERR_MPI_FILE_IO_ERROR );
    }
    else
        mbedtls_printf( "%s%s", p, s );

cleanup:

    return( ret );
}
#endif /* MBEDTLS_FS_IO */

/*
 * Import X from unsigned binary data, big endian
 */
int mbedtls_mpi_read_binary( mbedtls_mpi *X, const unsigned char *buf, size_t buflen )
{
    int ret;
    size_t i, j;
    size_t const limbs = CHARS_TO_LIMBS( buflen );

    /* Ensure that target MPI has exactly the necessary number of limbs */
    if( X->n != limbs )
    {
        mbedtls_mpi_free( X );
        mbedtls_mpi_init( X );
        MBEDTLS_MPI_CHK( mbedtls_mpi_grow( X, limbs ) );
    }

    MBEDTLS_MPI_CHK( mbedtls_mpi_lset( X, 0 ) );

    for( i = buflen, j = 0; i > 0; i--, j++ )
        X->p[j / ciL] |= ((mbedtls_mpi_uint) buf[i - 1]) << ((j % ciL) << 3);

cleanup:

    return( ret );
}

/*
 * Export X into unsigned binary data, big endian
 */
int mbedtls_mpi_write_binary( const mbedtls_mpi *X, unsigned char *buf, size_t buflen )
{
    size_t i, j, n;

    n = mbedtls_mpi_size( X );

    if( buflen < n )
        return( MBEDTLS_ERR_MPI_BUFFER_TOO_SMALL );

    memset( buf, 0, buflen );

    for( i = buflen - 1, j = 0; n > 0; i--, j++, n-- )
        buf[i] = (unsigned char)( X->p[j / ciL] >> ((j % ciL) << 3) );

    return( 0 );
}

/*
 * Left-shift: X <<= count
 */
int mbedtls_mpi_shift_l( mbedtls_mpi *X, size_t count )
{
    int ret;
    size_t i, v0, t1;
    mbedtls_mpi_uint r0 = 0, r1;

    v0 = count / (biL    );
    t1 = count & (biL - 1);

    i = mbedtls_mpi_bitlen( X ) + count;

    if( X->n * biL < i )
        MBEDTLS_MPI_CHK( mbedtls_mpi_grow( X, BITS_TO_LIMBS( i ) ) );

    ret = 0;

    /*
     * shift by count / limb_size
     */
    if( v0 > 0 )
    {
        for( i = X->n; i > v0; i-- )
            X->p[i - 1] = X->p[i - v0 - 1];

        for( ; i > 0; i-- )
            X->p[i - 1] = 0;
    }

    /*
     * shift by count % limb_size
     */
    if( t1 > 0 )
    {
        for( i = v0; i < X->n; i++ )
        {
            r1 = X->p[i] >> (biL - t1);
            X->p[i] <<= t1;
            X->p[i] |= r0;
            r0 = r1;
        }
    }

cleanup:

    return( ret );
}

/*
 * Right-shift: X >>= count
 */
int mbedtls_mpi_shift_r( mbedtls_mpi *X, size_t count )
{
    size_t i, v0, v1;
    mbedtls_mpi_uint r0 = 0, r1;

    v0 = count /  biL;
    v1 = count & (biL - 1);

    if( v0 > X->n || ( v0 == X->n && v1 > 0 ) )
        return mbedtls_mpi_lset( X, 0 );

    /*
     * shift by count / limb_size
     */
    if( v0 > 0 )
    {
        for( i = 0; i < X->n - v0; i++ )
            X->p[i] = X->p[i + v0];

        for( ; i < X->n; i++ )
            X->p[i] = 0;
    }

    /*
     * shift by count % limb_size
     */
    if( v1 > 0 )
    {
        for( i = X->n; i > 0; i-- )
        {
            r1 = X->p[i - 1] << (biL - v1);
            X->p[i - 1] >>= v1;
            X->p[i - 1] |= r0;
            r0 = r1;
        }
    }

    return( 0 );
}

/*
 * Compare unsigned values
 */
int mbedtls_mpi_cmp_abs( const mbedtls_mpi *X, const mbedtls_mpi *Y )
{
    size_t i, j;

    for( i = X->n; i > 0; i-- )
        if( X->p[i - 1] != 0 )
            break;

    for( j = Y->n; j > 0; j-- )
        if( Y->p[j - 1] != 0 )
            break;

    if( i == 0 && j == 0 )
        return( 0 );

    if( i > j ) return(  1 );
    if( j > i ) return( -1 );

    for( ; i > 0; i-- )
    {
        if( X->p[i - 1] > Y->p[i - 1] ) return(  1 );
        if( X->p[i - 1] < Y->p[i - 1] ) return( -1 );
    }

    return( 0 );
}

/*
 * Compare signed values
 */
int mbedtls_mpi_cmp_mpi( const mbedtls_mpi *X, const mbedtls_mpi *Y )
{
    size_t i, j;

    for( i = X->n; i > 0; i-- )
        if( X->p[i - 1] != 0 )
            break;

    for( j = Y->n; j > 0; j-- )
        if( Y->p[j - 1] != 0 )
            break;

    if( i == 0 && j == 0 )
        return( 0 );

    if( i > j ) return(  X->s );
    if( j > i ) return( -Y->s );

    if( X->s > 0 && Y->s < 0 ) return(  1 );
    if( Y->s > 0 && X->s < 0 ) return( -1 );

    for( ; i > 0; i-- )
    {
        if( X->p[i - 1] > Y->p[i - 1] ) return(  X->s );
        if( X->p[i - 1] < Y->p[i - 1] ) return( -X->s );
    }

    return( 0 );
}

/*
 * Compare signed values
 */
int mbedtls_mpi_cmp_int( const mbedtls_mpi *X, mbedtls_mpi_sint z )
{
    mbedtls_mpi Y;
    mbedtls_mpi_uint p[1];

    *p  = ( z < 0 ) ? -z : z;
    Y.s = ( z < 0 ) ? -1 : 1;
    Y.n = 1;
    Y.p = p;

    return( mbedtls_mpi_cmp_mpi( X, &Y ) );
}

/*
 * Unsigned addition: X = |A| + |B|  (HAC 14.7)
 */
int mbedtls_mpi_add_abs( mbedtls_mpi *X, const mbedtls_mpi *A, const mbedtls_mpi *B )
{
    int ret;
    size_t i, j;
    mbedtls_mpi_uint *o, *p, c, tmp;

    if( X == B )
    {
        const mbedtls_mpi *T = A; A = X; B = T;
    }

    if( X != A )
        MBEDTLS_MPI_CHK( mbedtls_mpi_copy( X, A ) );

    /*
     * X should always be positive as a result of unsigned additions.
     */
    X->s = 1;

    for( j = B->n; j > 0; j-- )
        if( B->p[j - 1] != 0 )
            break;

    MBEDTLS_MPI_CHK( mbedtls_mpi_grow( X, j ) );

    o = B->p; p = X->p; c = 0;

    /*
     * tmp is used because it might happen that p == o
     */
    for( i = 0; i < j; i++, o++, p++ )
    {
        tmp= *o;
        *p +=  c; c  = ( *p <  c );
        *p += tmp; c += ( *p < tmp );
    }

    while( c != 0 )
    {
        if( i >= X->n )
        {
            MBEDTLS_MPI_CHK( mbedtls_mpi_grow( X, i + 1 ) );
            p = X->p + i;
        }

        *p += c; c = ( *p < c ); i++; p++;
    }

cleanup:

    return( ret );
}

/*
 * Helper for mbedtls_mpi subtraction
 */
static void mpi_sub_hlp( size_t n, mbedtls_mpi_uint *s, mbedtls_mpi_uint *d )
{
    size_t i;
    mbedtls_mpi_uint c, z;

    for( i = c = 0; i < n; i++, s++, d++ )
    {
        z = ( *d <  c );     *d -=  c;
        c = ( *d < *s ) + z; *d -= *s;
    }

    while( c != 0 )
    {
        z = ( *d < c ); *d -= c;
        c = z; i++; d++;
    }
}

/*
 * Unsigned subtraction: X = |A| - |B|  (HAC 14.9)
 */
int mbedtls_mpi_sub_abs( mbedtls_mpi *X, const mbedtls_mpi *A, const mbedtls_mpi *B )
{
    mbedtls_mpi TB;
    int ret;
    size_t n;

    if( mbedtls_mpi_cmp_abs( A, B ) < 0 )
        return( MBEDTLS_ERR_MPI_NEGATIVE_VALUE );

    mbedtls_mpi_init( &TB );

    if( X == B )
    {
        MBEDTLS_MPI_CHK( mbedtls_mpi_copy( &TB, B ) );
        B = &TB;
    }

    if( X != A )
        MBEDTLS_MPI_CHK( mbedtls_mpi_copy( X, A ) );

    /*
     * X should always be positive as a result of unsigned subtractions.
     */
    X->s = 1;

    ret = 0;

    for( n = B->n; n > 0; n-- )
        if( B->p[n - 1] != 0 )
            break;

    mpi_sub_hlp( n, B->p, X->p );

cleanup:

    mbedtls_mpi_free( &TB );

    return( ret );
}

/*
 * Signed addition: X = A + B
 */
int mbedtls_mpi_add_mpi( mbedtls_mpi *X, const mbedtls_mpi *A, const mbedtls_mpi *B )
{
    int ret, s = A->s;

    if( A->s * B->s < 0 )
    {
        if( mbedtls_mpi_cmp_abs( A, B ) >= 0 )
        {
            MBEDTLS_MPI_CHK( mbedtls_mpi_sub_abs( X, A, B ) );
            X->s =  s;
        }
        else
        {
            MBEDTLS_MPI_CHK( mbedtls_mpi_sub_abs( X, B, A ) );
            X->s = -s;
        }
    }
    else
    {
        MBEDTLS_MPI_CHK( mbedtls_mpi_add_abs( X, A, B ) );
        X->s = s;
    }

cleanup:

    return( ret );
}

/*
 * Signed subtraction: X = A - B
 */
int mbedtls_mpi_sub_mpi( mbedtls_mpi *X, const mbedtls_mpi *A, const mbedtls_mpi *B )
{
    int ret, s = A->s;

    if( A->s * B->s > 0 )
    {
        if( mbedtls_mpi_cmp_abs( A, B ) >= 0 )
        {
            MBEDTLS_MPI_CHK( mbedtls_mpi_sub_abs( X, A, B ) );
            X->s =  s;
        }
        else
        {
            MBEDTLS_MPI_CHK( mbedtls_mpi_sub_abs( X, B, A ) );
            X->s = -s;
        }
    }
    else
    {
        MBEDTLS_MPI_CHK( mbedtls_mpi_add_abs( X, A, B ) );
        X->s = s;
    }

cleanup:

    return( ret );
}

/*
 * Signed addition: X = A + b
 */
int mbedtls_mpi_add_int( mbedtls_mpi *X, const mbedtls_mpi *A, mbedtls_mpi_sint b )
{
    mbedtls_mpi _B;
    mbedtls_mpi_uint p[1];

    p[0] = ( b < 0 ) ? -b : b;
    _B.s = ( b < 0 ) ? -1 : 1;
    _B.n = 1;
    _B.p = p;

    return( mbedtls_mpi_add_mpi( X, A, &_B ) );
}

/*
 * Signed subtraction: X = A - b
 */
int mbedtls_mpi_sub_int( mbedtls_mpi *X, const mbedtls_mpi *A, mbedtls_mpi_sint b )
{
    mbedtls_mpi _B;
    mbedtls_mpi_uint p[1];

    p[0] = ( b < 0 ) ? -b : b;
    _B.s = ( b < 0 ) ? -1 : 1;
    _B.n = 1;
    _B.p = p;

    return( mbedtls_mpi_sub_mpi( X, A, &_B ) );
}

/*
 * Helper for mbedtls_mpi multiplication
 */
static
#if defined(__APPLE__) && defined(__arm__)
/*
 * Apple LLVM version 4.2 (clang-425.0.24) (based on LLVM 3.2svn)
 * appears to need this to prevent bad ARM code generation at -O3.
 */
__attribute__ ((noinline))
#endif
void mpi_mul_hlp( size_t i, mbedtls_mpi_uint *s, mbedtls_mpi_uint *d, mbedtls_mpi_uint b )
{
    mbedtls_mpi_uint c = 0, t = 0;

#if defined(MULADDC_HUIT)
    for( ; i >= 8; i -= 8 )
    {
        MULADDC_INIT
        MULADDC_HUIT
        MULADDC_STOP
    }

    for( ; i > 0; i-- )
    {
        MULADDC_INIT
        MULADDC_CORE
        MULADDC_STOP
    }
#else /* MULADDC_HUIT */
    for( ; i >= 16; i -= 16 )
    {
        MULADDC_INIT
        MULADDC_CORE   MULADDC_CORE
        MULADDC_CORE   MULADDC_CORE
        MULADDC_CORE   MULADDC_CORE
        MULADDC_CORE   MULADDC_CORE

        MULADDC_CORE   MULADDC_CORE
        MULADDC_CORE   MULADDC_CORE
        MULADDC_CORE   MULADDC_CORE
        MULADDC_CORE   MULADDC_CORE
        MULADDC_STOP
    }

    for( ; i >= 8; i -= 8 )
    {
        MULADDC_INIT
        MULADDC_CORE   MULADDC_CORE
        MULADDC_CORE   MULADDC_CORE

        MULADDC_CORE   MULADDC_CORE
        MULADDC_CORE   MULADDC_CORE
        MULADDC_STOP
    }

    for( ; i > 0; i-- )
    {
        MULADDC_INIT
        MULADDC_CORE
        MULADDC_STOP
    }
#endif /* MULADDC_HUIT */

    t++;

    do {
        *d += c; c = ( *d < c ); d++;
    }
    while( c != 0 );
}

/*
 * Baseline multiplication: X = A * B  (HAC 14.12)
 */
int mbedtls_mpi_mul_mpi( mbedtls_mpi *X, const mbedtls_mpi *A, const mbedtls_mpi *B )
{
    int ret;
    size_t i, j;
    mbedtls_mpi TA, TB;

    mbedtls_mpi_init( &TA ); mbedtls_mpi_init( &TB );

    if( X == A ) { MBEDTLS_MPI_CHK( mbedtls_mpi_copy( &TA, A ) ); A = &TA; }
    if( X == B ) { MBEDTLS_MPI_CHK( mbedtls_mpi_copy( &TB, B ) ); B = &TB; }

    for( i = A->n; i > 0; i-- )
        if( A->p[i - 1] != 0 )
            break;

    for( j = B->n; j > 0; j-- )
        if( B->p[j - 1] != 0 )
            break;

    MBEDTLS_MPI_CHK( mbedtls_mpi_grow( X, i + j ) );
    MBEDTLS_MPI_CHK( mbedtls_mpi_lset( X, 0 ) );

    for( i++; j > 0; j-- )
        mpi_mul_hlp( i - 1, A->p, X->p + j - 1, B->p[j - 1] );

    X->s = A->s * B->s;

cleanup:

    mbedtls_mpi_free( &TB ); mbedtls_mpi_free( &TA );

    return( ret );
}

/*
 * Baseline multiplication: X = A * b
 */
int mbedtls_mpi_mul_int( mbedtls_mpi *X, const mbedtls_mpi *A, mbedtls_mpi_uint b )
{
    mbedtls_mpi _B;
    mbedtls_mpi_uint p[1];

    _B.s = 1;
    _B.n = 1;
    _B.p = p;
    p[0] = b;

    return( mbedtls_mpi_mul_mpi( X, A, &_B ) );
}

/*
 * Unsigned integer divide - double mbedtls_mpi_uint dividend, u1/u0, and
 * mbedtls_mpi_uint divisor, d
 */
static mbedtls_mpi_uint mbedtls_int_div_int( mbedtls_mpi_uint u1,
            mbedtls_mpi_uint u0, mbedtls_mpi_uint d, mbedtls_mpi_uint *r )
{
#if defined(MBEDTLS_HAVE_UDBL)
    mbedtls_t_udbl dividend, quotient;
#else
    const mbedtls_mpi_uint radix = (mbedtls_mpi_uint) 1 << biH;
    const mbedtls_mpi_uint uint_halfword_mask = ( (mbedtls_mpi_uint) 1 << biH ) - 1;
    mbedtls_mpi_uint d0, d1, q0, q1, rAX, r0, quotient;
    mbedtls_mpi_uint u0_msw, u0_lsw;
    size_t s;
#endif

    /*
     * Check for overflow
     */
    if( 0 == d || u1 >= d )
    {
        if (r != NULL) *r = ~0;

        return ( ~0 );
    }

#if defined(MBEDTLS_HAVE_UDBL)
    dividend  = (mbedtls_t_udbl) u1 << biL;
    dividend |= (mbedtls_t_udbl) u0;
    quotient = dividend / d;
    if( quotient > ( (mbedtls_t_udbl) 1 << biL ) - 1 )
        quotient = ( (mbedtls_t_udbl) 1 << biL ) - 1;

    if( r != NULL )
        *r = (mbedtls_mpi_uint)( dividend - (quotient * d ) );

    return (mbedtls_mpi_uint) quotient;
#else

    /*
     * Algorithm D, Section 4.3.1 - The Art of Computer Programming
     *   Vol. 2 - Seminumerical Algorithms, Knuth
     */

    /*
     * Normalize the divisor, d, and dividend, u0, u1
     */
    s = mbedtls_clz( d );
    d = d << s;

    u1 = u1 << s;
    u1 |= ( u0 >> ( biL - s ) ) & ( -(mbedtls_mpi_sint)s >> ( biL - 1 ) );
    u0 =  u0 << s;

    d1 = d >> biH;
    d0 = d & uint_halfword_mask;

    u0_msw = u0 >> biH;
    u0_lsw = u0 & uint_halfword_mask;

    /*
     * Find the first quotient and remainder
     */
    q1 = u1 / d1;
    r0 = u1 - d1 * q1;

    while( q1 >= radix || ( q1 * d0 > radix * r0 + u0_msw ) )
    {
        q1 -= 1;
        r0 += d1;

        if ( r0 >= radix ) break;
    }

    rAX = ( u1 * radix ) + ( u0_msw - q1 * d );
    q0 = rAX / d1;
    r0 = rAX - q0 * d1;

    while( q0 >= radix || ( q0 * d0 > radix * r0 + u0_lsw ) )
    {
        q0 -= 1;
        r0 += d1;

        if ( r0 >= radix ) break;
    }

    if (r != NULL)
        *r = ( rAX * radix + u0_lsw - q0 * d ) >> s;

    quotient = q1 * radix + q0;

    return quotient;
#endif
}

/*
 * Division by mbedtls_mpi: A = Q * B + R  (HAC 14.20)
 */
int mbedtls_mpi_div_mpi( mbedtls_mpi *Q, mbedtls_mpi *R, const mbedtls_mpi *A, const mbedtls_mpi *B )
{
    int ret;
    size_t i, n, t, k;
    mbedtls_mpi X, Y, Z, T1, T2;

    if( mbedtls_mpi_cmp_int( B, 0 ) == 0 )
        return( MBEDTLS_ERR_MPI_DIVISION_BY_ZERO );

    mbedtls_mpi_init( &X ); mbedtls_mpi_init( &Y ); mbedtls_mpi_init( &Z );
    mbedtls_mpi_init( &T1 ); mbedtls_mpi_init( &T2 );

    if( mbedtls_mpi_cmp_abs( A, B ) < 0 )
    {
        if( Q != NULL ) MBEDTLS_MPI_CHK( mbedtls_mpi_lset( Q, 0 ) );
        if( R != NULL ) MBEDTLS_MPI_CHK( mbedtls_mpi_copy( R, A ) );
        return( 0 );
    }

    MBEDTLS_MPI_CHK( mbedtls_mpi_copy( &X, A ) );
    MBEDTLS_MPI_CHK( mbedtls_mpi_copy( &Y, B ) );
    X.s = Y.s = 1;

    MBEDTLS_MPI_CHK( mbedtls_mpi_grow( &Z, A->n + 2 ) );
    MBEDTLS_MPI_CHK( mbedtls_mpi_lset( &Z,  0 ) );
    MBEDTLS_MPI_CHK( mbedtls_mpi_grow( &T1, 2 ) );
    MBEDTLS_MPI_CHK( mbedtls_mpi_grow( &T2, 3 ) );

    k = mbedtls_mpi_bitlen( &Y ) % biL;
    if( k < biL - 1 )
    {
        k = biL - 1 - k;
        MBEDTLS_MPI_CHK( mbedtls_mpi_shift_l( &X, k ) );
        MBEDTLS_MPI_CHK( mbedtls_mpi_shift_l( &Y, k ) );
    }
    else k = 0;

    n = X.n - 1;
    t = Y.n - 1;
    MBEDTLS_MPI_CHK( mbedtls_mpi_shift_l( &Y, biL * ( n - t ) ) );

    while( mbedtls_mpi_cmp_mpi( &X, &Y ) >= 0 )
    {
        Z.p[n - t]++;
        MBEDTLS_MPI_CHK( mbedtls_mpi_sub_mpi( &X, &X, &Y ) );
    }
    MBEDTLS_MPI_CHK( mbedtls_mpi_shift_r( &Y, biL * ( n - t ) ) );

    for( i = n; i > t ; i-- )
    {
        if( X.p[i] >= Y.p[t] )
            Z.p[i - t - 1] = ~0;
        else
        {
            Z.p[i - t - 1] = mbedtls_int_div_int( X.p[i], X.p[i - 1],
                                                            Y.p[t], NULL);
        }

        Z.p[i - t - 1]++;
        do
        {
            Z.p[i - t - 1]--;

            MBEDTLS_MPI_CHK( mbedtls_mpi_lset( &T1, 0 ) );
            T1.p[0] = ( t < 1 ) ? 0 : Y.p[t - 1];
            T1.p[1] = Y.p[t];
            MBEDTLS_MPI_CHK( mbedtls_mpi_mul_int( &T1, &T1, Z.p[i - t - 1] ) );

            MBEDTLS_MPI_CHK( mbedtls_mpi_lset( &T2, 0 ) );
            T2.p[0] = ( i < 2 ) ? 0 : X.p[i - 2];
            T2.p[1] = ( i < 1 ) ? 0 : X.p[i - 1];
            T2.p[2] = X.p[i];
        }
        while( mbedtls_mpi_cmp_mpi( &T1, &T2 ) > 0 );

        MBEDTLS_MPI_CHK( mbedtls_mpi_mul_int( &T1, &Y, Z.p[i - t - 1] ) );
        MBEDTLS_MPI_CHK( mbedtls_mpi_shift_l( &T1,  biL * ( i - t - 1 ) ) );
        MBEDTLS_MPI_CHK( mbedtls_mpi_sub_mpi( &X, &X, &T1 ) );

        if( mbedtls_mpi_cmp_int( &X, 0 ) < 0 )
        {
            MBEDTLS_MPI_CHK( mbedtls_mpi_copy( &T1, &Y ) );
            MBEDTLS_MPI_CHK( mbedtls_mpi_shift_l( &T1, biL * ( i - t - 1 ) ) );
            MBEDTLS_MPI_CHK( mbedtls_mpi_add_mpi( &X, &X, &T1 ) );
            Z.p[i - t - 1]--;
        }
    }

    if( Q != NULL )
    {
        MBEDTLS_MPI_CHK( mbedtls_mpi_copy( Q, &Z ) );
        Q->s = A->s * B->s;
    }

    if( R != NULL )
    {
        MBEDTLS_MPI_CHK( mbedtls_mpi_shift_r( &X, k ) );
        X.s = A->s;
        MBEDTLS_MPI_CHK( mbedtls_mpi_copy( R, &X ) );

        if( mbedtls_mpi_cmp_int( R, 0 ) == 0 )
            R->s = 1;
    }

cleanup:

    mbedtls_mpi_free( &X ); mbedtls_mpi_free( &Y ); mbedtls_mpi_free( &Z );
    mbedtls_mpi_free( &T1 ); mbedtls_mpi_free( &T2 );

    return( ret );
}

/*
 * Division by int: A = Q * b + R
 */
int mbedtls_mpi_div_int( mbedtls_mpi *Q, mbedtls_mpi *R, const mbedtls_mpi *A, mbedtls_mpi_sint b )
{
    mbedtls_mpi _B;
    mbedtls_mpi_uint p[1];

    p[0] = ( b < 0 ) ? -b : b;
    _B.s = ( b < 0 ) ? -1 : 1;
    _B.n = 1;
    _B.p = p;

    return( mbedtls_mpi_div_mpi( Q, R, A, &_B ) );
}

/*
 * Modulo: R = A mod B
 */
int mbedtls_mpi_mod_mpi( mbedtls_mpi *R, const mbedtls_mpi *A, const mbedtls_mpi *B )
{
    int ret;

    if( mbedtls_mpi_cmp_int( B, 0 ) < 0 )
        return( MBEDTLS_ERR_MPI_NEGATIVE_VALUE );

    MBEDTLS_MPI_CHK( mbedtls_mpi_div_mpi( NULL, R, A, B ) );

    while( mbedtls_mpi_cmp_int( R, 0 ) < 0 )
      MBEDTLS_MPI_CHK( mbedtls_mpi_add_mpi( R, R, B ) );

    while( mbedtls_mpi_cmp_mpi( R, B ) >= 0 )
      MBEDTLS_MPI_CHK( mbedtls_mpi_sub_mpi( R, R, B ) );

cleanup:

    return( ret );
}

/*
 * Modulo: r = A mod b
 */
int mbedtls_mpi_mod_int( mbedtls_mpi_uint *r, const mbedtls_mpi *A, mbedtls_mpi_sint b )
{
    size_t i;
    mbedtls_mpi_uint x, y, z;

    if( b == 0 )
        return( MBEDTLS_ERR_MPI_DIVISION_BY_ZERO );

    if( b < 0 )
        return( MBEDTLS_ERR_MPI_NEGATIVE_VALUE );

    /*
     * handle trivial cases
     */
    if( b == 1 )
    {
        *r = 0;
        return( 0 );
    }

    if( b == 2 )
    {
        *r = A->p[0] & 1;
        return( 0 );
    }

    /*
     * general case
     */
    for( i = A->n, y = 0; i > 0; i-- )
    {
        x  = A->p[i - 1];
        y  = ( y << biH ) | ( x >> biH );
        z  = y / b;
        y -= z * b;

        x <<= biH;
        y  = ( y << biH ) | ( x >> biH );
        z  = y / b;
        y -= z * b;
    }

    /*
     * If A is negative, then the current y represents a negative value.
     * Flipping it to the positive side.
     */
    if( A->s < 0 && y != 0 )
        y = b - y;

    *r = y;

    return( 0 );
}

/*
 * Fast Montgomery initialization (thanks to Tom St Denis)
 */
static void mpi_montg_init( mbedtls_mpi_uint *mm, const mbedtls_mpi *N )
{
    mbedtls_mpi_uint x, m0 = N->p[0];
    unsigned int i;

    x  = m0;
    x += ( ( m0 + 2 ) & 4 ) << 1;

    for( i = biL; i >= 8; i /= 2 )
        x *= ( 2 - ( m0 * x ) );

    *mm = ~x + 1;
}

/*
 * Montgomery multiplication: A = A * B * R^-1 mod N  (HAC 14.36)
 */
static int mpi_montmul( mbedtls_mpi *A, const mbedtls_mpi *B, const mbedtls_mpi *N, mbedtls_mpi_uint mm,
                         const mbedtls_mpi *T )
{
    size_t i, n, m;
    mbedtls_mpi_uint u0, u1, *d;

    if( T->n < N->n + 1 || T->p == NULL )
        return( MBEDTLS_ERR_MPI_BAD_INPUT_DATA );

    memset( T->p, 0, T->n * ciL );

    d = T->p;
    n = N->n;
    m = ( B->n < n ) ? B->n : n;

    for( i = 0; i < n; i++ )
    {
        /*
         * T = (T + u0*B + u1*N) / 2^biL
         */
        u0 = A->p[i];
        u1 = ( d[0] + u0 * B->p[0] ) * mm;

        mpi_mul_hlp( m, B->p, d, u0 );
        mpi_mul_hlp( n, N->p, d, u1 );

        *d++ = u0; d[n + 1] = 0;
    }

    memcpy( A->p, d, ( n + 1 ) * ciL );

    if( mbedtls_mpi_cmp_abs( A, N ) >= 0 )
        mpi_sub_hlp( n, N->p, A->p );
    else
        /* prevent timing attacks */
        mpi_sub_hlp( n, A->p, T->p );

    return( 0 );
}

/*
 * Montgomery reduction: A = A * R^-1 mod N
 */
static int mpi_montred( mbedtls_mpi *A, const mbedtls_mpi *N, mbedtls_mpi_uint mm, const mbedtls_mpi *T )
{
    mbedtls_mpi_uint z = 1;
    mbedtls_mpi U;

    U.n = U.s = (int) z;
    U.p = &z;

    return( mpi_montmul( A, &U, N, mm, T ) );
}

/*
 * Sliding-window exponentiation: X = A^E mod N  (HAC 14.85)
 */
int mbedtls_mpi_exp_mod( mbedtls_mpi *X, const mbedtls_mpi *A, const mbedtls_mpi *E, const mbedtls_mpi *N, mbedtls_mpi *_RR )
{
    int ret;
    size_t wbits, wsize, one = 1;
    size_t i, j, nblimbs;
    size_t bufsize, nbits;
    mbedtls_mpi_uint ei, mm, state;
    mbedtls_mpi RR, T, W[ 2 << MBEDTLS_MPI_WINDOW_SIZE ], Apos;
    int neg;

    if( mbedtls_mpi_cmp_int( N, 0 ) < 0 || ( N->p[0] & 1 ) == 0 )
        return( MBEDTLS_ERR_MPI_BAD_INPUT_DATA );

    if( mbedtls_mpi_cmp_int( E, 0 ) < 0 )
        return( MBEDTLS_ERR_MPI_BAD_INPUT_DATA );

    /*
     * Init temps and window size
     */
    mpi_montg_init( &mm, N );
    mbedtls_mpi_init( &RR ); mbedtls_mpi_init( &T );
    mbedtls_mpi_init( &Apos );
    memset( W, 0, sizeof( W ) );

    i = mbedtls_mpi_bitlen( E );

    wsize = ( i > 671 ) ? 6 : ( i > 239 ) ? 5 :
            ( i >  79 ) ? 4 : ( i >  23 ) ? 3 : 1;

    if( wsize > MBEDTLS_MPI_WINDOW_SIZE )
        wsize = MBEDTLS_MPI_WINDOW_SIZE;

    j = N->n + 1;
    MBEDTLS_MPI_CHK( mbedtls_mpi_grow( X, j ) );
    MBEDTLS_MPI_CHK( mbedtls_mpi_grow( &W[1],  j ) );
    MBEDTLS_MPI_CHK( mbedtls_mpi_grow( &T, j * 2 ) );

    /*
     * Compensate for negative A (and correct at the end)
     */
    neg = ( A->s == -1 );
    if( neg )
    {
        MBEDTLS_MPI_CHK( mbedtls_mpi_copy( &Apos, A ) );
        Apos.s = 1;
        A = &Apos;
    }

    /*
     * If 1st call, pre-compute R^2 mod N
     */
    if( _RR == NULL || _RR->p == NULL )
    {
        MBEDTLS_MPI_CHK( mbedtls_mpi_lset( &RR, 1 ) );
        MBEDTLS_MPI_CHK( mbedtls_mpi_shift_l( &RR, N->n * 2 * biL ) );
        MBEDTLS_MPI_CHK( mbedtls_mpi_mod_mpi( &RR, &RR, N ) );

        if( _RR != NULL )
            memcpy( _RR, &RR, sizeof( mbedtls_mpi ) );
    }
    else
        memcpy( &RR, _RR, sizeof( mbedtls_mpi ) );

    /*
     * W[1] = A * R^2 * R^-1 mod N = A * R mod N
     */
    if( mbedtls_mpi_cmp_mpi( A, N ) >= 0 )
        MBEDTLS_MPI_CHK( mbedtls_mpi_mod_mpi( &W[1], A, N ) );
    else
        MBEDTLS_MPI_CHK( mbedtls_mpi_copy( &W[1], A ) );

    MBEDTLS_MPI_CHK( mpi_montmul( &W[1], &RR, N, mm, &T ) );

    /*
     * X = R^2 * R^-1 mod N = R mod N
     */
    MBEDTLS_MPI_CHK( mbedtls_mpi_copy( X, &RR ) );
    MBEDTLS_MPI_CHK( mpi_montred( X, N, mm, &T ) );

    if( wsize > 1 )
    {
        /*
         * W[1 << (wsize - 1)] = W[1] ^ (wsize - 1)
         */
        j =  one << ( wsize - 1 );

        MBEDTLS_MPI_CHK( mbedtls_mpi_grow( &W[j], N->n + 1 ) );
        MBEDTLS_MPI_CHK( mbedtls_mpi_copy( &W[j], &W[1]    ) );

        for( i = 0; i < wsize - 1; i++ )
            MBEDTLS_MPI_CHK( mpi_montmul( &W[j], &W[j], N, mm, &T ) );

        /*
         * W[i] = W[i - 1] * W[1]
         */
        for( i = j + 1; i < ( one << wsize ); i++ )
        {
            MBEDTLS_MPI_CHK( mbedtls_mpi_grow( &W[i], N->n + 1 ) );
            MBEDTLS_MPI_CHK( mbedtls_mpi_copy( &W[i], &W[i - 1] ) );

            MBEDTLS_MPI_CHK( mpi_montmul( &W[i], &W[1], N, mm, &T ) );
        }
    }

    nblimbs = E->n;
    bufsize = 0;
    nbits   = 0;
    wbits   = 0;
    state   = 0;

    while( 1 )
    {
        if( bufsize == 0 )
        {
            if( nblimbs == 0 )
                break;

            nblimbs--;

            bufsize = sizeof( mbedtls_mpi_uint ) << 3;
        }

        bufsize--;

        ei = (E->p[nblimbs] >> bufsize) & 1;

        /*
         * skip leading 0s
         */
        if( ei == 0 && state == 0 )
            continue;

        if( ei == 0 && state == 1 )
        {
            /*
             * out of window, square X
             */
            MBEDTLS_MPI_CHK( mpi_montmul( X, X, N, mm, &T ) );
            continue;
        }

        /*
         * add ei to current window
         */
        state = 2;

        nbits++;
        wbits |= ( ei << ( wsize - nbits ) );

        if( nbits == wsize )
        {
            /*
             * X = X^wsize R^-1 mod N
             */
            for( i = 0; i < wsize; i++ )
                MBEDTLS_MPI_CHK( mpi_montmul( X, X, N, mm, &T ) );

            /*
             * X = X * W[wbits] R^-1 mod N
             */
            MBEDTLS_MPI_CHK( mpi_montmul( X, &W[wbits], N, mm, &T ) );

            state--;
            nbits = 0;
            wbits = 0;
        }
    }

    /*
     * process the remaining bits
     */
    for( i = 0; i < nbits; i++ )
    {
        MBEDTLS_MPI_CHK( mpi_montmul( X, X, N, mm, &T ) );

        wbits <<= 1;

        if( ( wbits & ( one << wsize ) ) != 0 )
            MBEDTLS_MPI_CHK( mpi_montmul( X, &W[1], N, mm, &T ) );
    }

    /*
     * X = A^E * R * R^-1 mod N = A^E mod N
     */
    MBEDTLS_MPI_CHK( mpi_montred( X, N, mm, &T ) );

    if( neg && E->n != 0 && ( E->p[0] & 1 ) != 0 )
    {
        X->s = -1;
        MBEDTLS_MPI_CHK( mbedtls_mpi_add_mpi( X, N, X ) );
    }

cleanup:

    for( i = ( one << ( wsize - 1 ) ); i < ( one << wsize ); i++ )
        mbedtls_mpi_free( &W[i] );

    mbedtls_mpi_free( &W[1] ); mbedtls_mpi_free( &T ); mbedtls_mpi_free( &Apos );

    if( _RR == NULL || _RR->p == NULL )
        mbedtls_mpi_free( &RR );

    return( ret );
}

/*
 * Greatest common divisor: G = gcd(A, B)  (HAC 14.54)
 */
int mbedtls_mpi_gcd( mbedtls_mpi *G, const mbedtls_mpi *A, const mbedtls_mpi *B )
{
    int ret;
    size_t lz, lzt;
    mbedtls_mpi TG, TA, TB;

    mbedtls_mpi_init( &TG ); mbedtls_mpi_init( &TA ); mbedtls_mpi_init( &TB );

    MBEDTLS_MPI_CHK( mbedtls_mpi_copy( &TA, A ) );
    MBEDTLS_MPI_CHK( mbedtls_mpi_copy( &TB, B ) );

    lz = mbedtls_mpi_lsb( &TA );
    lzt = mbedtls_mpi_lsb( &TB );

    if( lzt < lz )
        lz = lzt;

    MBEDTLS_MPI_CHK( mbedtls_mpi_shift_r( &TA, lz ) );
    MBEDTLS_MPI_CHK( mbedtls_mpi_shift_r( &TB, lz ) );

    TA.s = TB.s = 1;

    while( mbedtls_mpi_cmp_int( &TA, 0 ) != 0 )
    {
        MBEDTLS_MPI_CHK( mbedtls_mpi_shift_r( &TA, mbedtls_mpi_lsb( &TA ) ) );
        MBEDTLS_MPI_CHK( mbedtls_mpi_shift_r( &TB, mbedtls_mpi_lsb( &TB ) ) );

        if( mbedtls_mpi_cmp_mpi( &TA, &TB ) >= 0 )
        {
            MBEDTLS_MPI_CHK( mbedtls_mpi_sub_abs( &TA, &TA, &TB ) );
            MBEDTLS_MPI_CHK( mbedtls_mpi_shift_r( &TA, 1 ) );
        }
        else
        {
            MBEDTLS_MPI_CHK( mbedtls_mpi_sub_abs( &TB, &TB, &TA ) );
            MBEDTLS_MPI_CHK( mbedtls_mpi_shift_r( &TB, 1 ) );
        }
    }

    MBEDTLS_MPI_CHK( mbedtls_mpi_shift_l( &TB, lz ) );
    MBEDTLS_MPI_CHK( mbedtls_mpi_copy( G, &TB ) );

cleanup:

    mbedtls_mpi_free( &TG ); mbedtls_mpi_free( &TA ); mbedtls_mpi_free( &TB );

    return( ret );
}

/*
 * Fill X with size bytes of random.
 *
 * Use a temporary bytes representation to make sure the result is the same
 * regardless of the platform endianness (useful when f_rng is actually
 * deterministic, eg for tests).
 */
int mbedtls_mpi_fill_random( mbedtls_mpi *X, size_t size,
                     int (*f_rng)(void *, unsigned char *, size_t),
                     void *p_rng )
{
    int ret;
    unsigned char buf[MBEDTLS_MPI_MAX_SIZE];

    if( size > MBEDTLS_MPI_MAX_SIZE )
        return( MBEDTLS_ERR_MPI_BAD_INPUT_DATA );

    MBEDTLS_MPI_CHK( f_rng( p_rng, buf, size ) );
    MBEDTLS_MPI_CHK( mbedtls_mpi_read_binary( X, buf, size ) );

cleanup:
    mbedtls_zeroize( buf, sizeof( buf ) );
<<<<<<< HEAD

=======
>>>>>>> 509fef7d
    return( ret );
}

/*
 * Modular inverse: X = A^-1 mod N  (HAC 14.61 / 14.64)
 */
int mbedtls_mpi_inv_mod( mbedtls_mpi *X, const mbedtls_mpi *A, const mbedtls_mpi *N )
{
    int ret;
    mbedtls_mpi G, TA, TU, U1, U2, TB, TV, V1, V2;

    if( mbedtls_mpi_cmp_int( N, 1 ) <= 0 )
        return( MBEDTLS_ERR_MPI_BAD_INPUT_DATA );

    mbedtls_mpi_init( &TA ); mbedtls_mpi_init( &TU ); mbedtls_mpi_init( &U1 ); mbedtls_mpi_init( &U2 );
    mbedtls_mpi_init( &G ); mbedtls_mpi_init( &TB ); mbedtls_mpi_init( &TV );
    mbedtls_mpi_init( &V1 ); mbedtls_mpi_init( &V2 );

    MBEDTLS_MPI_CHK( mbedtls_mpi_gcd( &G, A, N ) );

    if( mbedtls_mpi_cmp_int( &G, 1 ) != 0 )
    {
        ret = MBEDTLS_ERR_MPI_NOT_ACCEPTABLE;
        goto cleanup;
    }

    MBEDTLS_MPI_CHK( mbedtls_mpi_mod_mpi( &TA, A, N ) );
    MBEDTLS_MPI_CHK( mbedtls_mpi_copy( &TU, &TA ) );
    MBEDTLS_MPI_CHK( mbedtls_mpi_copy( &TB, N ) );
    MBEDTLS_MPI_CHK( mbedtls_mpi_copy( &TV, N ) );

    MBEDTLS_MPI_CHK( mbedtls_mpi_lset( &U1, 1 ) );
    MBEDTLS_MPI_CHK( mbedtls_mpi_lset( &U2, 0 ) );
    MBEDTLS_MPI_CHK( mbedtls_mpi_lset( &V1, 0 ) );
    MBEDTLS_MPI_CHK( mbedtls_mpi_lset( &V2, 1 ) );

    do
    {
        while( ( TU.p[0] & 1 ) == 0 )
        {
            MBEDTLS_MPI_CHK( mbedtls_mpi_shift_r( &TU, 1 ) );

            if( ( U1.p[0] & 1 ) != 0 || ( U2.p[0] & 1 ) != 0 )
            {
                MBEDTLS_MPI_CHK( mbedtls_mpi_add_mpi( &U1, &U1, &TB ) );
                MBEDTLS_MPI_CHK( mbedtls_mpi_sub_mpi( &U2, &U2, &TA ) );
            }

            MBEDTLS_MPI_CHK( mbedtls_mpi_shift_r( &U1, 1 ) );
            MBEDTLS_MPI_CHK( mbedtls_mpi_shift_r( &U2, 1 ) );
        }

        while( ( TV.p[0] & 1 ) == 0 )
        {
            MBEDTLS_MPI_CHK( mbedtls_mpi_shift_r( &TV, 1 ) );

            if( ( V1.p[0] & 1 ) != 0 || ( V2.p[0] & 1 ) != 0 )
            {
                MBEDTLS_MPI_CHK( mbedtls_mpi_add_mpi( &V1, &V1, &TB ) );
                MBEDTLS_MPI_CHK( mbedtls_mpi_sub_mpi( &V2, &V2, &TA ) );
            }

            MBEDTLS_MPI_CHK( mbedtls_mpi_shift_r( &V1, 1 ) );
            MBEDTLS_MPI_CHK( mbedtls_mpi_shift_r( &V2, 1 ) );
        }

        if( mbedtls_mpi_cmp_mpi( &TU, &TV ) >= 0 )
        {
            MBEDTLS_MPI_CHK( mbedtls_mpi_sub_mpi( &TU, &TU, &TV ) );
            MBEDTLS_MPI_CHK( mbedtls_mpi_sub_mpi( &U1, &U1, &V1 ) );
            MBEDTLS_MPI_CHK( mbedtls_mpi_sub_mpi( &U2, &U2, &V2 ) );
        }
        else
        {
            MBEDTLS_MPI_CHK( mbedtls_mpi_sub_mpi( &TV, &TV, &TU ) );
            MBEDTLS_MPI_CHK( mbedtls_mpi_sub_mpi( &V1, &V1, &U1 ) );
            MBEDTLS_MPI_CHK( mbedtls_mpi_sub_mpi( &V2, &V2, &U2 ) );
        }
    }
    while( mbedtls_mpi_cmp_int( &TU, 0 ) != 0 );

    while( mbedtls_mpi_cmp_int( &V1, 0 ) < 0 )
        MBEDTLS_MPI_CHK( mbedtls_mpi_add_mpi( &V1, &V1, N ) );

    while( mbedtls_mpi_cmp_mpi( &V1, N ) >= 0 )
        MBEDTLS_MPI_CHK( mbedtls_mpi_sub_mpi( &V1, &V1, N ) );

    MBEDTLS_MPI_CHK( mbedtls_mpi_copy( X, &V1 ) );

cleanup:

    mbedtls_mpi_free( &TA ); mbedtls_mpi_free( &TU ); mbedtls_mpi_free( &U1 ); mbedtls_mpi_free( &U2 );
    mbedtls_mpi_free( &G ); mbedtls_mpi_free( &TB ); mbedtls_mpi_free( &TV );
    mbedtls_mpi_free( &V1 ); mbedtls_mpi_free( &V2 );

    return( ret );
}

#if defined(MBEDTLS_GENPRIME)

static const int small_prime[] =
{
        3,    5,    7,   11,   13,   17,   19,   23,
       29,   31,   37,   41,   43,   47,   53,   59,
       61,   67,   71,   73,   79,   83,   89,   97,
      101,  103,  107,  109,  113,  127,  131,  137,
      139,  149,  151,  157,  163,  167,  173,  179,
      181,  191,  193,  197,  199,  211,  223,  227,
      229,  233,  239,  241,  251,  257,  263,  269,
      271,  277,  281,  283,  293,  307,  311,  313,
      317,  331,  337,  347,  349,  353,  359,  367,
      373,  379,  383,  389,  397,  401,  409,  419,
      421,  431,  433,  439,  443,  449,  457,  461,
      463,  467,  479,  487,  491,  499,  503,  509,
      521,  523,  541,  547,  557,  563,  569,  571,
      577,  587,  593,  599,  601,  607,  613,  617,
      619,  631,  641,  643,  647,  653,  659,  661,
      673,  677,  683,  691,  701,  709,  719,  727,
      733,  739,  743,  751,  757,  761,  769,  773,
      787,  797,  809,  811,  821,  823,  827,  829,
      839,  853,  857,  859,  863,  877,  881,  883,
      887,  907,  911,  919,  929,  937,  941,  947,
      953,  967,  971,  977,  983,  991,  997, -103
};

/*
 * Small divisors test (X must be positive)
 *
 * Return values:
 * 0: no small factor (possible prime, more tests needed)
 * 1: certain prime
 * MBEDTLS_ERR_MPI_NOT_ACCEPTABLE: certain non-prime
 * other negative: error
 */
static int mpi_check_small_factors( const mbedtls_mpi *X )
{
    int ret = 0;
    size_t i;
    mbedtls_mpi_uint r;

    if( ( X->p[0] & 1 ) == 0 )
        return( MBEDTLS_ERR_MPI_NOT_ACCEPTABLE );

    for( i = 0; small_prime[i] > 0; i++ )
    {
        if( mbedtls_mpi_cmp_int( X, small_prime[i] ) <= 0 )
            return( 1 );

        MBEDTLS_MPI_CHK( mbedtls_mpi_mod_int( &r, X, small_prime[i] ) );

        if( r == 0 )
            return( MBEDTLS_ERR_MPI_NOT_ACCEPTABLE );
    }

cleanup:
    return( ret );
}

/*
 * Miller-Rabin pseudo-primality test  (HAC 4.24)
 */
static int mpi_miller_rabin( const mbedtls_mpi *X,
                             int (*f_rng)(void *, unsigned char *, size_t),
                             void *p_rng )
{
    int ret, count;
    size_t i, j, k, n, s;
    mbedtls_mpi W, R, T, A, RR;

    mbedtls_mpi_init( &W ); mbedtls_mpi_init( &R ); mbedtls_mpi_init( &T ); mbedtls_mpi_init( &A );
    mbedtls_mpi_init( &RR );

    /*
     * W = |X| - 1
     * R = W >> lsb( W )
     */
    MBEDTLS_MPI_CHK( mbedtls_mpi_sub_int( &W, X, 1 ) );
    s = mbedtls_mpi_lsb( &W );
    MBEDTLS_MPI_CHK( mbedtls_mpi_copy( &R, &W ) );
    MBEDTLS_MPI_CHK( mbedtls_mpi_shift_r( &R, s ) );

    i = mbedtls_mpi_bitlen( X );
    /*
     * HAC, table 4.4
     */
    n = ( ( i >= 1300 ) ?  2 : ( i >=  850 ) ?  3 :
          ( i >=  650 ) ?  4 : ( i >=  350 ) ?  8 :
          ( i >=  250 ) ? 12 : ( i >=  150 ) ? 18 : 27 );

    for( i = 0; i < n; i++ )
    {
        /*
         * pick a random A, 1 < A < |X| - 1
         */
        MBEDTLS_MPI_CHK( mbedtls_mpi_fill_random( &A, X->n * ciL, f_rng, p_rng ) );

        if( mbedtls_mpi_cmp_mpi( &A, &W ) >= 0 )
        {
            j = mbedtls_mpi_bitlen( &A ) - mbedtls_mpi_bitlen( &W );
            MBEDTLS_MPI_CHK( mbedtls_mpi_shift_r( &A, j + 1 ) );
        }
        A.p[0] |= 3;

        count = 0;
        do {
            MBEDTLS_MPI_CHK( mbedtls_mpi_fill_random( &A, X->n * ciL, f_rng, p_rng ) );

            j = mbedtls_mpi_bitlen( &A );
            k = mbedtls_mpi_bitlen( &W );
            if (j > k) {
                MBEDTLS_MPI_CHK( mbedtls_mpi_shift_r( &A, j - k ) );
            }

            if (count++ > 30) {
                return MBEDTLS_ERR_MPI_NOT_ACCEPTABLE;
            }

        } while ( mbedtls_mpi_cmp_mpi( &A, &W ) >= 0 ||
                  mbedtls_mpi_cmp_int( &A, 1 )  <= 0    );

        /*
         * A = A^R mod |X|
         */
        MBEDTLS_MPI_CHK( mbedtls_mpi_exp_mod( &A, &A, &R, X, &RR ) );

        if( mbedtls_mpi_cmp_mpi( &A, &W ) == 0 ||
            mbedtls_mpi_cmp_int( &A,  1 ) == 0 )
            continue;

        j = 1;
        while( j < s && mbedtls_mpi_cmp_mpi( &A, &W ) != 0 )
        {
            /*
             * A = A * A mod |X|
             */
            MBEDTLS_MPI_CHK( mbedtls_mpi_mul_mpi( &T, &A, &A ) );
            MBEDTLS_MPI_CHK( mbedtls_mpi_mod_mpi( &A, &T, X  ) );

            if( mbedtls_mpi_cmp_int( &A, 1 ) == 0 )
                break;

            j++;
        }

        /*
         * not prime if A != |X| - 1 or A == 1
         */
        if( mbedtls_mpi_cmp_mpi( &A, &W ) != 0 ||
            mbedtls_mpi_cmp_int( &A,  1 ) == 0 )
        {
            ret = MBEDTLS_ERR_MPI_NOT_ACCEPTABLE;
            break;
        }
    }

cleanup:
    mbedtls_mpi_free( &W ); mbedtls_mpi_free( &R ); mbedtls_mpi_free( &T ); mbedtls_mpi_free( &A );
    mbedtls_mpi_free( &RR );

    return( ret );
}

/*
 * Pseudo-primality test: small factors, then Miller-Rabin
 */
int mbedtls_mpi_is_prime( const mbedtls_mpi *X,
                  int (*f_rng)(void *, unsigned char *, size_t),
                  void *p_rng )
{
    int ret;
    mbedtls_mpi XX;

    XX.s = 1;
    XX.n = X->n;
    XX.p = X->p;

    if( mbedtls_mpi_cmp_int( &XX, 0 ) == 0 ||
        mbedtls_mpi_cmp_int( &XX, 1 ) == 0 )
        return( MBEDTLS_ERR_MPI_NOT_ACCEPTABLE );

    if( mbedtls_mpi_cmp_int( &XX, 2 ) == 0 )
        return( 0 );

    if( ( ret = mpi_check_small_factors( &XX ) ) != 0 )
    {
        if( ret == 1 )
            return( 0 );

        return( ret );
    }

    return( mpi_miller_rabin( &XX, f_rng, p_rng ) );
}

/*
 * Prime number generation
 */
int mbedtls_mpi_gen_prime( mbedtls_mpi *X, size_t nbits, int dh_flag,
                   int (*f_rng)(void *, unsigned char *, size_t),
                   void *p_rng )
{
    int ret;
    size_t k, n;
    mbedtls_mpi_uint r;
    mbedtls_mpi Y;

    if( nbits < 3 || nbits > MBEDTLS_MPI_MAX_BITS )
        return( MBEDTLS_ERR_MPI_BAD_INPUT_DATA );

    mbedtls_mpi_init( &Y );

    n = BITS_TO_LIMBS( nbits );

    MBEDTLS_MPI_CHK( mbedtls_mpi_fill_random( X, n * ciL, f_rng, p_rng ) );

    k = mbedtls_mpi_bitlen( X );
    if( k > nbits ) MBEDTLS_MPI_CHK( mbedtls_mpi_shift_r( X, k - nbits + 1 ) );

    mbedtls_mpi_set_bit( X, nbits-1, 1 );

    X->p[0] |= 1;

    if( dh_flag == 0 )
    {
        while( ( ret = mbedtls_mpi_is_prime( X, f_rng, p_rng ) ) != 0 )
        {
            if( ret != MBEDTLS_ERR_MPI_NOT_ACCEPTABLE )
                goto cleanup;

            MBEDTLS_MPI_CHK( mbedtls_mpi_add_int( X, X, 2 ) );
        }
    }
    else
    {
        /*
         * An necessary condition for Y and X = 2Y + 1 to be prime
         * is X = 2 mod 3 (which is equivalent to Y = 2 mod 3).
         * Make sure it is satisfied, while keeping X = 3 mod 4
         */

        X->p[0] |= 2;

        MBEDTLS_MPI_CHK( mbedtls_mpi_mod_int( &r, X, 3 ) );
        if( r == 0 )
            MBEDTLS_MPI_CHK( mbedtls_mpi_add_int( X, X, 8 ) );
        else if( r == 1 )
            MBEDTLS_MPI_CHK( mbedtls_mpi_add_int( X, X, 4 ) );

        /* Set Y = (X-1) / 2, which is X / 2 because X is odd */
        MBEDTLS_MPI_CHK( mbedtls_mpi_copy( &Y, X ) );
        MBEDTLS_MPI_CHK( mbedtls_mpi_shift_r( &Y, 1 ) );

        while( 1 )
        {
            /*
             * First, check small factors for X and Y
             * before doing Miller-Rabin on any of them
             */
            if( ( ret = mpi_check_small_factors(  X         ) ) == 0 &&
                ( ret = mpi_check_small_factors( &Y         ) ) == 0 &&
                ( ret = mpi_miller_rabin(  X, f_rng, p_rng  ) ) == 0 &&
                ( ret = mpi_miller_rabin( &Y, f_rng, p_rng  ) ) == 0 )
            {
                break;
            }

            if( ret != MBEDTLS_ERR_MPI_NOT_ACCEPTABLE )
                goto cleanup;

            /*
             * Next candidates. We want to preserve Y = (X-1) / 2 and
             * Y = 1 mod 2 and Y = 2 mod 3 (eq X = 3 mod 4 and X = 2 mod 3)
             * so up Y by 6 and X by 12.
             */
            MBEDTLS_MPI_CHK( mbedtls_mpi_add_int(  X,  X, 12 ) );
            MBEDTLS_MPI_CHK( mbedtls_mpi_add_int( &Y, &Y, 6  ) );
        }
    }

cleanup:

    mbedtls_mpi_free( &Y );

    return( ret );
}

#endif /* MBEDTLS_GENPRIME */

#if defined(MBEDTLS_SELF_TEST)

#define GCD_PAIR_COUNT  3

static const int gcd_pairs[GCD_PAIR_COUNT][3] =
{
    { 693, 609, 21 },
    { 1764, 868, 28 },
    { 768454923, 542167814, 1 }
};

/*
 * Checkup routine
 */
int mbedtls_mpi_self_test( int verbose )
{
    int ret, i;
    mbedtls_mpi A, E, N, X, Y, U, V;

    mbedtls_mpi_init( &A ); mbedtls_mpi_init( &E ); mbedtls_mpi_init( &N ); mbedtls_mpi_init( &X );
    mbedtls_mpi_init( &Y ); mbedtls_mpi_init( &U ); mbedtls_mpi_init( &V );

    MBEDTLS_MPI_CHK( mbedtls_mpi_read_string( &A, 16,
        "EFE021C2645FD1DC586E69184AF4A31E" \
        "D5F53E93B5F123FA41680867BA110131" \
        "944FE7952E2517337780CB0DB80E61AA" \
        "E7C8DDC6C5C6AADEB34EB38A2F40D5E6" ) );

    MBEDTLS_MPI_CHK( mbedtls_mpi_read_string( &E, 16,
        "B2E7EFD37075B9F03FF989C7C5051C20" \
        "34D2A323810251127E7BF8625A4F49A5" \
        "F3E27F4DA8BD59C47D6DAABA4C8127BD" \
        "5B5C25763222FEFCCFC38B832366C29E" ) );

    MBEDTLS_MPI_CHK( mbedtls_mpi_read_string( &N, 16,
        "0066A198186C18C10B2F5ED9B522752A" \
        "9830B69916E535C8F047518A889A43A5" \
        "94B6BED27A168D31D4A52F88925AA8F5" ) );

    MBEDTLS_MPI_CHK( mbedtls_mpi_mul_mpi( &X, &A, &N ) );

    MBEDTLS_MPI_CHK( mbedtls_mpi_read_string( &U, 16,
        "602AB7ECA597A3D6B56FF9829A5E8B85" \
        "9E857EA95A03512E2BAE7391688D264A" \
        "A5663B0341DB9CCFD2C4C5F421FEC814" \
        "8001B72E848A38CAE1C65F78E56ABDEF" \
        "E12D3C039B8A02D6BE593F0BBBDA56F1" \
        "ECF677152EF804370C1A305CAF3B5BF1" \
        "30879B56C61DE584A0F53A2447A51E" ) );

    if( verbose != 0 )
        mbedtls_printf( "  MPI test #1 (mul_mpi): " );

    if( mbedtls_mpi_cmp_mpi( &X, &U ) != 0 )
    {
        if( verbose != 0 )
            mbedtls_printf( "failed\n" );

        ret = 1;
        goto cleanup;
    }

    if( verbose != 0 )
        mbedtls_printf( "passed\n" );

    MBEDTLS_MPI_CHK( mbedtls_mpi_div_mpi( &X, &Y, &A, &N ) );

    MBEDTLS_MPI_CHK( mbedtls_mpi_read_string( &U, 16,
        "256567336059E52CAE22925474705F39A94" ) );

    MBEDTLS_MPI_CHK( mbedtls_mpi_read_string( &V, 16,
        "6613F26162223DF488E9CD48CC132C7A" \
        "0AC93C701B001B092E4E5B9F73BCD27B" \
        "9EE50D0657C77F374E903CDFA4C642" ) );

    if( verbose != 0 )
        mbedtls_printf( "  MPI test #2 (div_mpi): " );

    if( mbedtls_mpi_cmp_mpi( &X, &U ) != 0 ||
        mbedtls_mpi_cmp_mpi( &Y, &V ) != 0 )
    {
        if( verbose != 0 )
            mbedtls_printf( "failed\n" );

        ret = 1;
        goto cleanup;
    }

    if( verbose != 0 )
        mbedtls_printf( "passed\n" );

    MBEDTLS_MPI_CHK( mbedtls_mpi_exp_mod( &X, &A, &E, &N, NULL ) );

    MBEDTLS_MPI_CHK( mbedtls_mpi_read_string( &U, 16,
        "36E139AEA55215609D2816998ED020BB" \
        "BD96C37890F65171D948E9BC7CBAA4D9" \
        "325D24D6A3C12710F10A09FA08AB87" ) );

    if( verbose != 0 )
        mbedtls_printf( "  MPI test #3 (exp_mod): " );

    if( mbedtls_mpi_cmp_mpi( &X, &U ) != 0 )
    {
        if( verbose != 0 )
            mbedtls_printf( "failed\n" );

        ret = 1;
        goto cleanup;
    }

    if( verbose != 0 )
        mbedtls_printf( "passed\n" );

    MBEDTLS_MPI_CHK( mbedtls_mpi_inv_mod( &X, &A, &N ) );

    MBEDTLS_MPI_CHK( mbedtls_mpi_read_string( &U, 16,
        "003A0AAEDD7E784FC07D8F9EC6E3BFD5" \
        "C3DBA76456363A10869622EAC2DD84EC" \
        "C5B8A74DAC4D09E03B5E0BE779F2DF61" ) );

    if( verbose != 0 )
        mbedtls_printf( "  MPI test #4 (inv_mod): " );

    if( mbedtls_mpi_cmp_mpi( &X, &U ) != 0 )
    {
        if( verbose != 0 )
            mbedtls_printf( "failed\n" );

        ret = 1;
        goto cleanup;
    }

    if( verbose != 0 )
        mbedtls_printf( "passed\n" );

    if( verbose != 0 )
        mbedtls_printf( "  MPI test #5 (simple gcd): " );

    for( i = 0; i < GCD_PAIR_COUNT; i++ )
    {
        MBEDTLS_MPI_CHK( mbedtls_mpi_lset( &X, gcd_pairs[i][0] ) );
        MBEDTLS_MPI_CHK( mbedtls_mpi_lset( &Y, gcd_pairs[i][1] ) );

        MBEDTLS_MPI_CHK( mbedtls_mpi_gcd( &A, &X, &Y ) );

        if( mbedtls_mpi_cmp_int( &A, gcd_pairs[i][2] ) != 0 )
        {
            if( verbose != 0 )
                mbedtls_printf( "failed at %d\n", i );

            ret = 1;
            goto cleanup;
        }
    }

    if( verbose != 0 )
        mbedtls_printf( "passed\n" );

cleanup:

    if( ret != 0 && verbose != 0 )
        mbedtls_printf( "Unexpected error, return code = %08X\n", ret );

    mbedtls_mpi_free( &A ); mbedtls_mpi_free( &E ); mbedtls_mpi_free( &N ); mbedtls_mpi_free( &X );
    mbedtls_mpi_free( &Y ); mbedtls_mpi_free( &U ); mbedtls_mpi_free( &V );

    if( verbose != 0 )
        mbedtls_printf( "\n" );

    return( ret );
}

#endif /* MBEDTLS_SELF_TEST */

#endif /* MBEDTLS_BIGNUM_C */<|MERGE_RESOLUTION|>--- conflicted
+++ resolved
@@ -63,10 +63,7 @@
     volatile mbedtls_mpi_uint *p = v; while( n-- ) *p++ = 0;
 }
 
-<<<<<<< HEAD
-=======
 /* Implementation that should never be optimized out by the compiler */
->>>>>>> 509fef7d
 static void mbedtls_zeroize( void *v, size_t n ) {
     volatile unsigned char *p = v; while( n-- ) *p++ = 0;
 }
@@ -1895,10 +1892,6 @@
 
 cleanup:
     mbedtls_zeroize( buf, sizeof( buf ) );
-<<<<<<< HEAD
-
-=======
->>>>>>> 509fef7d
     return( ret );
 }
 
