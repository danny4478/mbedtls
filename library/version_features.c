/*
 *  Version feature information
 *
 *  Copyright (C) 2006-2015, ARM Limited, All Rights Reserved
 *  SPDX-License-Identifier: Apache-2.0
 *
 *  Licensed under the Apache License, Version 2.0 (the "License"); you may
 *  not use this file except in compliance with the License.
 *  You may obtain a copy of the License at
 *
 *  http://www.apache.org/licenses/LICENSE-2.0
 *
 *  Unless required by applicable law or agreed to in writing, software
 *  distributed under the License is distributed on an "AS IS" BASIS, WITHOUT
 *  WARRANTIES OR CONDITIONS OF ANY KIND, either express or implied.
 *  See the License for the specific language governing permissions and
 *  limitations under the License.
 *
 *  This file is part of mbed TLS (https://tls.mbed.org)
 */

#if !defined(MBEDTLS_CONFIG_FILE)
#include "mbedtls/config.h"
#else
#include MBEDTLS_CONFIG_FILE
#endif

#if defined(MBEDTLS_VERSION_C)

#include "mbedtls/version.h"

#include <string.h>

static const char *features[] = {
#if defined(MBEDTLS_VERSION_FEATURES)
#if defined(MBEDTLS_HAVE_ASM)
    "MBEDTLS_HAVE_ASM",
#endif /* MBEDTLS_HAVE_ASM */
#if defined(MBEDTLS_NO_UDBL_DIVISION)
    "MBEDTLS_NO_UDBL_DIVISION",
#endif /* MBEDTLS_NO_UDBL_DIVISION */
#if defined(MBEDTLS_HAVE_SSE2)
    "MBEDTLS_HAVE_SSE2",
#endif /* MBEDTLS_HAVE_SSE2 */
#if defined(MBEDTLS_HAVE_TIME)
    "MBEDTLS_HAVE_TIME",
#endif /* MBEDTLS_HAVE_TIME */
#if defined(MBEDTLS_HAVE_TIME_DATE)
    "MBEDTLS_HAVE_TIME_DATE",
#endif /* MBEDTLS_HAVE_TIME_DATE */
#if defined(MBEDTLS_PLATFORM_MEMORY)
    "MBEDTLS_PLATFORM_MEMORY",
#endif /* MBEDTLS_PLATFORM_MEMORY */
#if defined(MBEDTLS_PLATFORM_NO_STD_FUNCTIONS)
    "MBEDTLS_PLATFORM_NO_STD_FUNCTIONS",
#endif /* MBEDTLS_PLATFORM_NO_STD_FUNCTIONS */
#if defined(MBEDTLS_PLATFORM_EXIT_ALT)
    "MBEDTLS_PLATFORM_EXIT_ALT",
#endif /* MBEDTLS_PLATFORM_EXIT_ALT */
#if defined(MBEDTLS_PLATFORM_TIME_ALT)
    "MBEDTLS_PLATFORM_TIME_ALT",
#endif /* MBEDTLS_PLATFORM_TIME_ALT */
#if defined(MBEDTLS_PLATFORM_FPRINTF_ALT)
    "MBEDTLS_PLATFORM_FPRINTF_ALT",
#endif /* MBEDTLS_PLATFORM_FPRINTF_ALT */
#if defined(MBEDTLS_PLATFORM_PRINTF_ALT)
    "MBEDTLS_PLATFORM_PRINTF_ALT",
#endif /* MBEDTLS_PLATFORM_PRINTF_ALT */
#if defined(MBEDTLS_PLATFORM_SNPRINTF_ALT)
    "MBEDTLS_PLATFORM_SNPRINTF_ALT",
#endif /* MBEDTLS_PLATFORM_SNPRINTF_ALT */
#if defined(MBEDTLS_PLATFORM_NV_SEED_ALT)
    "MBEDTLS_PLATFORM_NV_SEED_ALT",
#endif /* MBEDTLS_PLATFORM_NV_SEED_ALT */
#if defined(MBEDTLS_PLATFORM_SETUP_TEARDOWN_ALT)
    "MBEDTLS_PLATFORM_SETUP_TEARDOWN_ALT",
#endif /* MBEDTLS_PLATFORM_SETUP_TEARDOWN_ALT */
#if defined(MBEDTLS_DEPRECATED_WARNING)
    "MBEDTLS_DEPRECATED_WARNING",
#endif /* MBEDTLS_DEPRECATED_WARNING */
#if defined(MBEDTLS_DEPRECATED_REMOVED)
    "MBEDTLS_DEPRECATED_REMOVED",
#endif /* MBEDTLS_DEPRECATED_REMOVED */
#if defined(MBEDTLS_TIMING_ALT)
    "MBEDTLS_TIMING_ALT",
#endif /* MBEDTLS_TIMING_ALT */
#if defined(MBEDTLS_AES_ALT)
    "MBEDTLS_AES_ALT",
#endif /* MBEDTLS_AES_ALT */
#if defined(MBEDTLS_ARC4_ALT)
    "MBEDTLS_ARC4_ALT",
#endif /* MBEDTLS_ARC4_ALT */
#if defined(MBEDTLS_BLOWFISH_ALT)
    "MBEDTLS_BLOWFISH_ALT",
#endif /* MBEDTLS_BLOWFISH_ALT */
#if defined(MBEDTLS_CAMELLIA_ALT)
    "MBEDTLS_CAMELLIA_ALT",
#endif /* MBEDTLS_CAMELLIA_ALT */
#if defined(MBEDTLS_CCM_ALT)
    "MBEDTLS_CCM_ALT",
#endif /* MBEDTLS_CCM_ALT */
#if defined(MBEDTLS_CMAC_ALT)
    "MBEDTLS_CMAC_ALT",
#endif /* MBEDTLS_CMAC_ALT */
#if defined(MBEDTLS_DES_ALT)
    "MBEDTLS_DES_ALT",
#endif /* MBEDTLS_DES_ALT */
<<<<<<< HEAD
#if defined(MBEDTLS_RSA_ALT)
    "MBEDTLS_RSA_ALT",
#endif /* MBEDTLS_RSA_ALT */
=======
#if defined(MBEDTLS_GCM_ALT)
    "MBEDTLS_GCM_ALT",
#endif /* MBEDTLS_GCM_ALT */
>>>>>>> ec9c626b
#if defined(MBEDTLS_XTEA_ALT)
    "MBEDTLS_XTEA_ALT",
#endif /* MBEDTLS_XTEA_ALT */
#if defined(MBEDTLS_MD2_ALT)
    "MBEDTLS_MD2_ALT",
#endif /* MBEDTLS_MD2_ALT */
#if defined(MBEDTLS_MD4_ALT)
    "MBEDTLS_MD4_ALT",
#endif /* MBEDTLS_MD4_ALT */
#if defined(MBEDTLS_MD5_ALT)
    "MBEDTLS_MD5_ALT",
#endif /* MBEDTLS_MD5_ALT */
#if defined(MBEDTLS_RIPEMD160_ALT)
    "MBEDTLS_RIPEMD160_ALT",
#endif /* MBEDTLS_RIPEMD160_ALT */
#if defined(MBEDTLS_SHA1_ALT)
    "MBEDTLS_SHA1_ALT",
#endif /* MBEDTLS_SHA1_ALT */
#if defined(MBEDTLS_SHA256_ALT)
    "MBEDTLS_SHA256_ALT",
#endif /* MBEDTLS_SHA256_ALT */
#if defined(MBEDTLS_SHA512_ALT)
    "MBEDTLS_SHA512_ALT",
#endif /* MBEDTLS_SHA512_ALT */
#if defined(MBEDTLS_ECP_ALT)
    "MBEDTLS_ECP_ALT",
#endif /* MBEDTLS_ECP_ALT */
#if defined(MBEDTLS_MD2_PROCESS_ALT)
    "MBEDTLS_MD2_PROCESS_ALT",
#endif /* MBEDTLS_MD2_PROCESS_ALT */
#if defined(MBEDTLS_MD4_PROCESS_ALT)
    "MBEDTLS_MD4_PROCESS_ALT",
#endif /* MBEDTLS_MD4_PROCESS_ALT */
#if defined(MBEDTLS_MD5_PROCESS_ALT)
    "MBEDTLS_MD5_PROCESS_ALT",
#endif /* MBEDTLS_MD5_PROCESS_ALT */
#if defined(MBEDTLS_RIPEMD160_PROCESS_ALT)
    "MBEDTLS_RIPEMD160_PROCESS_ALT",
#endif /* MBEDTLS_RIPEMD160_PROCESS_ALT */
#if defined(MBEDTLS_SHA1_PROCESS_ALT)
    "MBEDTLS_SHA1_PROCESS_ALT",
#endif /* MBEDTLS_SHA1_PROCESS_ALT */
#if defined(MBEDTLS_SHA256_PROCESS_ALT)
    "MBEDTLS_SHA256_PROCESS_ALT",
#endif /* MBEDTLS_SHA256_PROCESS_ALT */
#if defined(MBEDTLS_SHA512_PROCESS_ALT)
    "MBEDTLS_SHA512_PROCESS_ALT",
#endif /* MBEDTLS_SHA512_PROCESS_ALT */
#if defined(MBEDTLS_DES_SETKEY_ALT)
    "MBEDTLS_DES_SETKEY_ALT",
#endif /* MBEDTLS_DES_SETKEY_ALT */
#if defined(MBEDTLS_DES_CRYPT_ECB_ALT)
    "MBEDTLS_DES_CRYPT_ECB_ALT",
#endif /* MBEDTLS_DES_CRYPT_ECB_ALT */
#if defined(MBEDTLS_DES3_CRYPT_ECB_ALT)
    "MBEDTLS_DES3_CRYPT_ECB_ALT",
#endif /* MBEDTLS_DES3_CRYPT_ECB_ALT */
#if defined(MBEDTLS_AES_SETKEY_ENC_ALT)
    "MBEDTLS_AES_SETKEY_ENC_ALT",
#endif /* MBEDTLS_AES_SETKEY_ENC_ALT */
#if defined(MBEDTLS_AES_SETKEY_DEC_ALT)
    "MBEDTLS_AES_SETKEY_DEC_ALT",
#endif /* MBEDTLS_AES_SETKEY_DEC_ALT */
#if defined(MBEDTLS_AES_ENCRYPT_ALT)
    "MBEDTLS_AES_ENCRYPT_ALT",
#endif /* MBEDTLS_AES_ENCRYPT_ALT */
#if defined(MBEDTLS_AES_DECRYPT_ALT)
    "MBEDTLS_AES_DECRYPT_ALT",
#endif /* MBEDTLS_AES_DECRYPT_ALT */
#if defined(MBEDTLS_ECP_INTERNAL_ALT)
    "MBEDTLS_ECP_INTERNAL_ALT",
#endif /* MBEDTLS_ECP_INTERNAL_ALT */
#if defined(MBEDTLS_ECP_RANDOMIZE_JAC_ALT)
    "MBEDTLS_ECP_RANDOMIZE_JAC_ALT",
#endif /* MBEDTLS_ECP_RANDOMIZE_JAC_ALT */
#if defined(MBEDTLS_ECP_ADD_MIXED_ALT)
    "MBEDTLS_ECP_ADD_MIXED_ALT",
#endif /* MBEDTLS_ECP_ADD_MIXED_ALT */
#if defined(MBEDTLS_ECP_DOUBLE_JAC_ALT)
    "MBEDTLS_ECP_DOUBLE_JAC_ALT",
#endif /* MBEDTLS_ECP_DOUBLE_JAC_ALT */
#if defined(MBEDTLS_ECP_NORMALIZE_JAC_MANY_ALT)
    "MBEDTLS_ECP_NORMALIZE_JAC_MANY_ALT",
#endif /* MBEDTLS_ECP_NORMALIZE_JAC_MANY_ALT */
#if defined(MBEDTLS_ECP_NORMALIZE_JAC_ALT)
    "MBEDTLS_ECP_NORMALIZE_JAC_ALT",
#endif /* MBEDTLS_ECP_NORMALIZE_JAC_ALT */
#if defined(MBEDTLS_ECP_DOUBLE_ADD_MXZ_ALT)
    "MBEDTLS_ECP_DOUBLE_ADD_MXZ_ALT",
#endif /* MBEDTLS_ECP_DOUBLE_ADD_MXZ_ALT */
#if defined(MBEDTLS_ECP_RANDOMIZE_MXZ_ALT)
    "MBEDTLS_ECP_RANDOMIZE_MXZ_ALT",
#endif /* MBEDTLS_ECP_RANDOMIZE_MXZ_ALT */
#if defined(MBEDTLS_ECP_NORMALIZE_MXZ_ALT)
    "MBEDTLS_ECP_NORMALIZE_MXZ_ALT",
#endif /* MBEDTLS_ECP_NORMALIZE_MXZ_ALT */
#if defined(MBEDTLS_TEST_NULL_ENTROPY)
    "MBEDTLS_TEST_NULL_ENTROPY",
#endif /* MBEDTLS_TEST_NULL_ENTROPY */
#if defined(MBEDTLS_ENTROPY_HARDWARE_ALT)
    "MBEDTLS_ENTROPY_HARDWARE_ALT",
#endif /* MBEDTLS_ENTROPY_HARDWARE_ALT */
#if defined(MBEDTLS_AES_ROM_TABLES)
    "MBEDTLS_AES_ROM_TABLES",
#endif /* MBEDTLS_AES_ROM_TABLES */
#if defined(MBEDTLS_CAMELLIA_SMALL_MEMORY)
    "MBEDTLS_CAMELLIA_SMALL_MEMORY",
#endif /* MBEDTLS_CAMELLIA_SMALL_MEMORY */
#if defined(MBEDTLS_CIPHER_MODE_CBC)
    "MBEDTLS_CIPHER_MODE_CBC",
#endif /* MBEDTLS_CIPHER_MODE_CBC */
#if defined(MBEDTLS_CIPHER_MODE_CFB)
    "MBEDTLS_CIPHER_MODE_CFB",
#endif /* MBEDTLS_CIPHER_MODE_CFB */
#if defined(MBEDTLS_CIPHER_MODE_CTR)
    "MBEDTLS_CIPHER_MODE_CTR",
#endif /* MBEDTLS_CIPHER_MODE_CTR */
#if defined(MBEDTLS_CIPHER_NULL_CIPHER)
    "MBEDTLS_CIPHER_NULL_CIPHER",
#endif /* MBEDTLS_CIPHER_NULL_CIPHER */
#if defined(MBEDTLS_CIPHER_PADDING_PKCS7)
    "MBEDTLS_CIPHER_PADDING_PKCS7",
#endif /* MBEDTLS_CIPHER_PADDING_PKCS7 */
#if defined(MBEDTLS_CIPHER_PADDING_ONE_AND_ZEROS)
    "MBEDTLS_CIPHER_PADDING_ONE_AND_ZEROS",
#endif /* MBEDTLS_CIPHER_PADDING_ONE_AND_ZEROS */
#if defined(MBEDTLS_CIPHER_PADDING_ZEROS_AND_LEN)
    "MBEDTLS_CIPHER_PADDING_ZEROS_AND_LEN",
#endif /* MBEDTLS_CIPHER_PADDING_ZEROS_AND_LEN */
#if defined(MBEDTLS_CIPHER_PADDING_ZEROS)
    "MBEDTLS_CIPHER_PADDING_ZEROS",
#endif /* MBEDTLS_CIPHER_PADDING_ZEROS */
#if defined(MBEDTLS_ENABLE_WEAK_CIPHERSUITES)
    "MBEDTLS_ENABLE_WEAK_CIPHERSUITES",
#endif /* MBEDTLS_ENABLE_WEAK_CIPHERSUITES */
#if defined(MBEDTLS_REMOVE_ARC4_CIPHERSUITES)
    "MBEDTLS_REMOVE_ARC4_CIPHERSUITES",
#endif /* MBEDTLS_REMOVE_ARC4_CIPHERSUITES */
#if defined(MBEDTLS_ECP_DP_SECP192R1_ENABLED)
    "MBEDTLS_ECP_DP_SECP192R1_ENABLED",
#endif /* MBEDTLS_ECP_DP_SECP192R1_ENABLED */
#if defined(MBEDTLS_ECP_DP_SECP224R1_ENABLED)
    "MBEDTLS_ECP_DP_SECP224R1_ENABLED",
#endif /* MBEDTLS_ECP_DP_SECP224R1_ENABLED */
#if defined(MBEDTLS_ECP_DP_SECP256R1_ENABLED)
    "MBEDTLS_ECP_DP_SECP256R1_ENABLED",
#endif /* MBEDTLS_ECP_DP_SECP256R1_ENABLED */
#if defined(MBEDTLS_ECP_DP_SECP384R1_ENABLED)
    "MBEDTLS_ECP_DP_SECP384R1_ENABLED",
#endif /* MBEDTLS_ECP_DP_SECP384R1_ENABLED */
#if defined(MBEDTLS_ECP_DP_SECP521R1_ENABLED)
    "MBEDTLS_ECP_DP_SECP521R1_ENABLED",
#endif /* MBEDTLS_ECP_DP_SECP521R1_ENABLED */
#if defined(MBEDTLS_ECP_DP_SECP192K1_ENABLED)
    "MBEDTLS_ECP_DP_SECP192K1_ENABLED",
#endif /* MBEDTLS_ECP_DP_SECP192K1_ENABLED */
#if defined(MBEDTLS_ECP_DP_SECP224K1_ENABLED)
    "MBEDTLS_ECP_DP_SECP224K1_ENABLED",
#endif /* MBEDTLS_ECP_DP_SECP224K1_ENABLED */
#if defined(MBEDTLS_ECP_DP_SECP256K1_ENABLED)
    "MBEDTLS_ECP_DP_SECP256K1_ENABLED",
#endif /* MBEDTLS_ECP_DP_SECP256K1_ENABLED */
#if defined(MBEDTLS_ECP_DP_BP256R1_ENABLED)
    "MBEDTLS_ECP_DP_BP256R1_ENABLED",
#endif /* MBEDTLS_ECP_DP_BP256R1_ENABLED */
#if defined(MBEDTLS_ECP_DP_BP384R1_ENABLED)
    "MBEDTLS_ECP_DP_BP384R1_ENABLED",
#endif /* MBEDTLS_ECP_DP_BP384R1_ENABLED */
#if defined(MBEDTLS_ECP_DP_BP512R1_ENABLED)
    "MBEDTLS_ECP_DP_BP512R1_ENABLED",
#endif /* MBEDTLS_ECP_DP_BP512R1_ENABLED */
#if defined(MBEDTLS_ECP_DP_CURVE25519_ENABLED)
    "MBEDTLS_ECP_DP_CURVE25519_ENABLED",
#endif /* MBEDTLS_ECP_DP_CURVE25519_ENABLED */
#if defined(MBEDTLS_ECP_NIST_OPTIM)
    "MBEDTLS_ECP_NIST_OPTIM",
#endif /* MBEDTLS_ECP_NIST_OPTIM */
#if defined(MBEDTLS_ECDSA_DETERMINISTIC)
    "MBEDTLS_ECDSA_DETERMINISTIC",
#endif /* MBEDTLS_ECDSA_DETERMINISTIC */
#if defined(MBEDTLS_KEY_EXCHANGE_PSK_ENABLED)
    "MBEDTLS_KEY_EXCHANGE_PSK_ENABLED",
#endif /* MBEDTLS_KEY_EXCHANGE_PSK_ENABLED */
#if defined(MBEDTLS_KEY_EXCHANGE_DHE_PSK_ENABLED)
    "MBEDTLS_KEY_EXCHANGE_DHE_PSK_ENABLED",
#endif /* MBEDTLS_KEY_EXCHANGE_DHE_PSK_ENABLED */
#if defined(MBEDTLS_KEY_EXCHANGE_ECDHE_PSK_ENABLED)
    "MBEDTLS_KEY_EXCHANGE_ECDHE_PSK_ENABLED",
#endif /* MBEDTLS_KEY_EXCHANGE_ECDHE_PSK_ENABLED */
#if defined(MBEDTLS_KEY_EXCHANGE_RSA_PSK_ENABLED)
    "MBEDTLS_KEY_EXCHANGE_RSA_PSK_ENABLED",
#endif /* MBEDTLS_KEY_EXCHANGE_RSA_PSK_ENABLED */
#if defined(MBEDTLS_KEY_EXCHANGE_RSA_ENABLED)
    "MBEDTLS_KEY_EXCHANGE_RSA_ENABLED",
#endif /* MBEDTLS_KEY_EXCHANGE_RSA_ENABLED */
#if defined(MBEDTLS_KEY_EXCHANGE_DHE_RSA_ENABLED)
    "MBEDTLS_KEY_EXCHANGE_DHE_RSA_ENABLED",
#endif /* MBEDTLS_KEY_EXCHANGE_DHE_RSA_ENABLED */
#if defined(MBEDTLS_KEY_EXCHANGE_ECDHE_RSA_ENABLED)
    "MBEDTLS_KEY_EXCHANGE_ECDHE_RSA_ENABLED",
#endif /* MBEDTLS_KEY_EXCHANGE_ECDHE_RSA_ENABLED */
#if defined(MBEDTLS_KEY_EXCHANGE_ECDHE_ECDSA_ENABLED)
    "MBEDTLS_KEY_EXCHANGE_ECDHE_ECDSA_ENABLED",
#endif /* MBEDTLS_KEY_EXCHANGE_ECDHE_ECDSA_ENABLED */
#if defined(MBEDTLS_KEY_EXCHANGE_ECDH_ECDSA_ENABLED)
    "MBEDTLS_KEY_EXCHANGE_ECDH_ECDSA_ENABLED",
#endif /* MBEDTLS_KEY_EXCHANGE_ECDH_ECDSA_ENABLED */
#if defined(MBEDTLS_KEY_EXCHANGE_ECDH_RSA_ENABLED)
    "MBEDTLS_KEY_EXCHANGE_ECDH_RSA_ENABLED",
#endif /* MBEDTLS_KEY_EXCHANGE_ECDH_RSA_ENABLED */
#if defined(MBEDTLS_KEY_EXCHANGE_ECJPAKE_ENABLED)
    "MBEDTLS_KEY_EXCHANGE_ECJPAKE_ENABLED",
#endif /* MBEDTLS_KEY_EXCHANGE_ECJPAKE_ENABLED */
#if defined(MBEDTLS_PK_PARSE_EC_EXTENDED)
    "MBEDTLS_PK_PARSE_EC_EXTENDED",
#endif /* MBEDTLS_PK_PARSE_EC_EXTENDED */
#if defined(MBEDTLS_ERROR_STRERROR_DUMMY)
    "MBEDTLS_ERROR_STRERROR_DUMMY",
#endif /* MBEDTLS_ERROR_STRERROR_DUMMY */
#if defined(MBEDTLS_GENPRIME)
    "MBEDTLS_GENPRIME",
#endif /* MBEDTLS_GENPRIME */
#if defined(MBEDTLS_FS_IO)
    "MBEDTLS_FS_IO",
#endif /* MBEDTLS_FS_IO */
#if defined(MBEDTLS_NO_DEFAULT_ENTROPY_SOURCES)
    "MBEDTLS_NO_DEFAULT_ENTROPY_SOURCES",
#endif /* MBEDTLS_NO_DEFAULT_ENTROPY_SOURCES */
#if defined(MBEDTLS_NO_PLATFORM_ENTROPY)
    "MBEDTLS_NO_PLATFORM_ENTROPY",
#endif /* MBEDTLS_NO_PLATFORM_ENTROPY */
#if defined(MBEDTLS_ENTROPY_FORCE_SHA256)
    "MBEDTLS_ENTROPY_FORCE_SHA256",
#endif /* MBEDTLS_ENTROPY_FORCE_SHA256 */
#if defined(MBEDTLS_ENTROPY_NV_SEED)
    "MBEDTLS_ENTROPY_NV_SEED",
#endif /* MBEDTLS_ENTROPY_NV_SEED */
#if defined(MBEDTLS_MEMORY_DEBUG)
    "MBEDTLS_MEMORY_DEBUG",
#endif /* MBEDTLS_MEMORY_DEBUG */
#if defined(MBEDTLS_MEMORY_BACKTRACE)
    "MBEDTLS_MEMORY_BACKTRACE",
#endif /* MBEDTLS_MEMORY_BACKTRACE */
#if defined(MBEDTLS_PK_RSA_ALT_SUPPORT)
    "MBEDTLS_PK_RSA_ALT_SUPPORT",
#endif /* MBEDTLS_PK_RSA_ALT_SUPPORT */
#if defined(MBEDTLS_PKCS1_V15)
    "MBEDTLS_PKCS1_V15",
#endif /* MBEDTLS_PKCS1_V15 */
#if defined(MBEDTLS_PKCS1_V21)
    "MBEDTLS_PKCS1_V21",
#endif /* MBEDTLS_PKCS1_V21 */
#if defined(MBEDTLS_RSA_NO_CRT)
    "MBEDTLS_RSA_NO_CRT",
#endif /* MBEDTLS_RSA_NO_CRT */
#if defined(MBEDTLS_SELF_TEST)
    "MBEDTLS_SELF_TEST",
#endif /* MBEDTLS_SELF_TEST */
#if defined(MBEDTLS_SHA256_SMALLER)
    "MBEDTLS_SHA256_SMALLER",
#endif /* MBEDTLS_SHA256_SMALLER */
#if defined(MBEDTLS_SSL_ALL_ALERT_MESSAGES)
    "MBEDTLS_SSL_ALL_ALERT_MESSAGES",
#endif /* MBEDTLS_SSL_ALL_ALERT_MESSAGES */
#if defined(MBEDTLS_SSL_DEBUG_ALL)
    "MBEDTLS_SSL_DEBUG_ALL",
#endif /* MBEDTLS_SSL_DEBUG_ALL */
#if defined(MBEDTLS_SSL_ENCRYPT_THEN_MAC)
    "MBEDTLS_SSL_ENCRYPT_THEN_MAC",
#endif /* MBEDTLS_SSL_ENCRYPT_THEN_MAC */
#if defined(MBEDTLS_SSL_EXTENDED_MASTER_SECRET)
    "MBEDTLS_SSL_EXTENDED_MASTER_SECRET",
#endif /* MBEDTLS_SSL_EXTENDED_MASTER_SECRET */
#if defined(MBEDTLS_SSL_FALLBACK_SCSV)
    "MBEDTLS_SSL_FALLBACK_SCSV",
#endif /* MBEDTLS_SSL_FALLBACK_SCSV */
#if defined(MBEDTLS_SSL_HW_RECORD_ACCEL)
    "MBEDTLS_SSL_HW_RECORD_ACCEL",
#endif /* MBEDTLS_SSL_HW_RECORD_ACCEL */
#if defined(MBEDTLS_SSL_CBC_RECORD_SPLITTING)
    "MBEDTLS_SSL_CBC_RECORD_SPLITTING",
#endif /* MBEDTLS_SSL_CBC_RECORD_SPLITTING */
#if defined(MBEDTLS_SSL_RENEGOTIATION)
    "MBEDTLS_SSL_RENEGOTIATION",
#endif /* MBEDTLS_SSL_RENEGOTIATION */
#if defined(MBEDTLS_SSL_SRV_SUPPORT_SSLV2_CLIENT_HELLO)
    "MBEDTLS_SSL_SRV_SUPPORT_SSLV2_CLIENT_HELLO",
#endif /* MBEDTLS_SSL_SRV_SUPPORT_SSLV2_CLIENT_HELLO */
#if defined(MBEDTLS_SSL_SRV_RESPECT_CLIENT_PREFERENCE)
    "MBEDTLS_SSL_SRV_RESPECT_CLIENT_PREFERENCE",
#endif /* MBEDTLS_SSL_SRV_RESPECT_CLIENT_PREFERENCE */
#if defined(MBEDTLS_SSL_MAX_FRAGMENT_LENGTH)
    "MBEDTLS_SSL_MAX_FRAGMENT_LENGTH",
#endif /* MBEDTLS_SSL_MAX_FRAGMENT_LENGTH */
#if defined(MBEDTLS_SSL_PROTO_SSL3)
    "MBEDTLS_SSL_PROTO_SSL3",
#endif /* MBEDTLS_SSL_PROTO_SSL3 */
#if defined(MBEDTLS_SSL_PROTO_TLS1)
    "MBEDTLS_SSL_PROTO_TLS1",
#endif /* MBEDTLS_SSL_PROTO_TLS1 */
#if defined(MBEDTLS_SSL_PROTO_TLS1_1)
    "MBEDTLS_SSL_PROTO_TLS1_1",
#endif /* MBEDTLS_SSL_PROTO_TLS1_1 */
#if defined(MBEDTLS_SSL_PROTO_TLS1_2)
    "MBEDTLS_SSL_PROTO_TLS1_2",
#endif /* MBEDTLS_SSL_PROTO_TLS1_2 */
#if defined(MBEDTLS_SSL_PROTO_DTLS)
    "MBEDTLS_SSL_PROTO_DTLS",
#endif /* MBEDTLS_SSL_PROTO_DTLS */
#if defined(MBEDTLS_SSL_ALPN)
    "MBEDTLS_SSL_ALPN",
#endif /* MBEDTLS_SSL_ALPN */
#if defined(MBEDTLS_SSL_DTLS_ANTI_REPLAY)
    "MBEDTLS_SSL_DTLS_ANTI_REPLAY",
#endif /* MBEDTLS_SSL_DTLS_ANTI_REPLAY */
#if defined(MBEDTLS_SSL_DTLS_HELLO_VERIFY)
    "MBEDTLS_SSL_DTLS_HELLO_VERIFY",
#endif /* MBEDTLS_SSL_DTLS_HELLO_VERIFY */
#if defined(MBEDTLS_SSL_DTLS_CLIENT_PORT_REUSE)
    "MBEDTLS_SSL_DTLS_CLIENT_PORT_REUSE",
#endif /* MBEDTLS_SSL_DTLS_CLIENT_PORT_REUSE */
#if defined(MBEDTLS_SSL_DTLS_BADMAC_LIMIT)
    "MBEDTLS_SSL_DTLS_BADMAC_LIMIT",
#endif /* MBEDTLS_SSL_DTLS_BADMAC_LIMIT */
#if defined(MBEDTLS_SSL_SESSION_TICKETS)
    "MBEDTLS_SSL_SESSION_TICKETS",
#endif /* MBEDTLS_SSL_SESSION_TICKETS */
#if defined(MBEDTLS_SSL_EXPORT_KEYS)
    "MBEDTLS_SSL_EXPORT_KEYS",
#endif /* MBEDTLS_SSL_EXPORT_KEYS */
#if defined(MBEDTLS_SSL_SERVER_NAME_INDICATION)
    "MBEDTLS_SSL_SERVER_NAME_INDICATION",
#endif /* MBEDTLS_SSL_SERVER_NAME_INDICATION */
#if defined(MBEDTLS_SSL_TRUNCATED_HMAC)
    "MBEDTLS_SSL_TRUNCATED_HMAC",
#endif /* MBEDTLS_SSL_TRUNCATED_HMAC */
#if defined(MBEDTLS_THREADING_ALT)
    "MBEDTLS_THREADING_ALT",
#endif /* MBEDTLS_THREADING_ALT */
#if defined(MBEDTLS_THREADING_PTHREAD)
    "MBEDTLS_THREADING_PTHREAD",
#endif /* MBEDTLS_THREADING_PTHREAD */
#if defined(MBEDTLS_VERSION_FEATURES)
    "MBEDTLS_VERSION_FEATURES",
#endif /* MBEDTLS_VERSION_FEATURES */
#if defined(MBEDTLS_X509_ALLOW_EXTENSIONS_NON_V3)
    "MBEDTLS_X509_ALLOW_EXTENSIONS_NON_V3",
#endif /* MBEDTLS_X509_ALLOW_EXTENSIONS_NON_V3 */
#if defined(MBEDTLS_X509_ALLOW_UNSUPPORTED_CRITICAL_EXTENSION)
    "MBEDTLS_X509_ALLOW_UNSUPPORTED_CRITICAL_EXTENSION",
#endif /* MBEDTLS_X509_ALLOW_UNSUPPORTED_CRITICAL_EXTENSION */
#if defined(MBEDTLS_X509_CHECK_KEY_USAGE)
    "MBEDTLS_X509_CHECK_KEY_USAGE",
#endif /* MBEDTLS_X509_CHECK_KEY_USAGE */
#if defined(MBEDTLS_X509_CHECK_EXTENDED_KEY_USAGE)
    "MBEDTLS_X509_CHECK_EXTENDED_KEY_USAGE",
#endif /* MBEDTLS_X509_CHECK_EXTENDED_KEY_USAGE */
#if defined(MBEDTLS_X509_RSASSA_PSS_SUPPORT)
    "MBEDTLS_X509_RSASSA_PSS_SUPPORT",
#endif /* MBEDTLS_X509_RSASSA_PSS_SUPPORT */
#if defined(MBEDTLS_ZLIB_SUPPORT)
    "MBEDTLS_ZLIB_SUPPORT",
#endif /* MBEDTLS_ZLIB_SUPPORT */
#if defined(MBEDTLS_AESNI_C)
    "MBEDTLS_AESNI_C",
#endif /* MBEDTLS_AESNI_C */
#if defined(MBEDTLS_AES_C)
    "MBEDTLS_AES_C",
#endif /* MBEDTLS_AES_C */
#if defined(MBEDTLS_ARC4_C)
    "MBEDTLS_ARC4_C",
#endif /* MBEDTLS_ARC4_C */
#if defined(MBEDTLS_ASN1_PARSE_C)
    "MBEDTLS_ASN1_PARSE_C",
#endif /* MBEDTLS_ASN1_PARSE_C */
#if defined(MBEDTLS_ASN1_WRITE_C)
    "MBEDTLS_ASN1_WRITE_C",
#endif /* MBEDTLS_ASN1_WRITE_C */
#if defined(MBEDTLS_BASE64_C)
    "MBEDTLS_BASE64_C",
#endif /* MBEDTLS_BASE64_C */
#if defined(MBEDTLS_BIGNUM_C)
    "MBEDTLS_BIGNUM_C",
#endif /* MBEDTLS_BIGNUM_C */
#if defined(MBEDTLS_BLOWFISH_C)
    "MBEDTLS_BLOWFISH_C",
#endif /* MBEDTLS_BLOWFISH_C */
#if defined(MBEDTLS_CAMELLIA_C)
    "MBEDTLS_CAMELLIA_C",
#endif /* MBEDTLS_CAMELLIA_C */
#if defined(MBEDTLS_CCM_C)
    "MBEDTLS_CCM_C",
#endif /* MBEDTLS_CCM_C */
#if defined(MBEDTLS_CERTS_C)
    "MBEDTLS_CERTS_C",
#endif /* MBEDTLS_CERTS_C */
#if defined(MBEDTLS_CIPHER_C)
    "MBEDTLS_CIPHER_C",
#endif /* MBEDTLS_CIPHER_C */
#if defined(MBEDTLS_CMAC_C)
    "MBEDTLS_CMAC_C",
#endif /* MBEDTLS_CMAC_C */
#if defined(MBEDTLS_CTR_DRBG_C)
    "MBEDTLS_CTR_DRBG_C",
#endif /* MBEDTLS_CTR_DRBG_C */
#if defined(MBEDTLS_DEBUG_C)
    "MBEDTLS_DEBUG_C",
#endif /* MBEDTLS_DEBUG_C */
#if defined(MBEDTLS_DES_C)
    "MBEDTLS_DES_C",
#endif /* MBEDTLS_DES_C */
#if defined(MBEDTLS_DHM_C)
    "MBEDTLS_DHM_C",
#endif /* MBEDTLS_DHM_C */
#if defined(MBEDTLS_ECDH_C)
    "MBEDTLS_ECDH_C",
#endif /* MBEDTLS_ECDH_C */
#if defined(MBEDTLS_ECDSA_C)
    "MBEDTLS_ECDSA_C",
#endif /* MBEDTLS_ECDSA_C */
#if defined(MBEDTLS_ECJPAKE_C)
    "MBEDTLS_ECJPAKE_C",
#endif /* MBEDTLS_ECJPAKE_C */
#if defined(MBEDTLS_ECP_C)
    "MBEDTLS_ECP_C",
#endif /* MBEDTLS_ECP_C */
#if defined(MBEDTLS_ENTROPY_C)
    "MBEDTLS_ENTROPY_C",
#endif /* MBEDTLS_ENTROPY_C */
#if defined(MBEDTLS_ERROR_C)
    "MBEDTLS_ERROR_C",
#endif /* MBEDTLS_ERROR_C */
#if defined(MBEDTLS_GCM_C)
    "MBEDTLS_GCM_C",
#endif /* MBEDTLS_GCM_C */
#if defined(MBEDTLS_HAVEGE_C)
    "MBEDTLS_HAVEGE_C",
#endif /* MBEDTLS_HAVEGE_C */
#if defined(MBEDTLS_HMAC_DRBG_C)
    "MBEDTLS_HMAC_DRBG_C",
#endif /* MBEDTLS_HMAC_DRBG_C */
#if defined(MBEDTLS_MD_C)
    "MBEDTLS_MD_C",
#endif /* MBEDTLS_MD_C */
#if defined(MBEDTLS_MD2_C)
    "MBEDTLS_MD2_C",
#endif /* MBEDTLS_MD2_C */
#if defined(MBEDTLS_MD4_C)
    "MBEDTLS_MD4_C",
#endif /* MBEDTLS_MD4_C */
#if defined(MBEDTLS_MD5_C)
    "MBEDTLS_MD5_C",
#endif /* MBEDTLS_MD5_C */
#if defined(MBEDTLS_MEMORY_BUFFER_ALLOC_C)
    "MBEDTLS_MEMORY_BUFFER_ALLOC_C",
#endif /* MBEDTLS_MEMORY_BUFFER_ALLOC_C */
#if defined(MBEDTLS_NET_C)
    "MBEDTLS_NET_C",
#endif /* MBEDTLS_NET_C */
#if defined(MBEDTLS_OID_C)
    "MBEDTLS_OID_C",
#endif /* MBEDTLS_OID_C */
#if defined(MBEDTLS_PADLOCK_C)
    "MBEDTLS_PADLOCK_C",
#endif /* MBEDTLS_PADLOCK_C */
#if defined(MBEDTLS_PEM_PARSE_C)
    "MBEDTLS_PEM_PARSE_C",
#endif /* MBEDTLS_PEM_PARSE_C */
#if defined(MBEDTLS_PEM_WRITE_C)
    "MBEDTLS_PEM_WRITE_C",
#endif /* MBEDTLS_PEM_WRITE_C */
#if defined(MBEDTLS_PK_C)
    "MBEDTLS_PK_C",
#endif /* MBEDTLS_PK_C */
#if defined(MBEDTLS_PK_PARSE_C)
    "MBEDTLS_PK_PARSE_C",
#endif /* MBEDTLS_PK_PARSE_C */
#if defined(MBEDTLS_PK_WRITE_C)
    "MBEDTLS_PK_WRITE_C",
#endif /* MBEDTLS_PK_WRITE_C */
#if defined(MBEDTLS_PKCS5_C)
    "MBEDTLS_PKCS5_C",
#endif /* MBEDTLS_PKCS5_C */
#if defined(MBEDTLS_PKCS11_C)
    "MBEDTLS_PKCS11_C",
#endif /* MBEDTLS_PKCS11_C */
#if defined(MBEDTLS_PKCS12_C)
    "MBEDTLS_PKCS12_C",
#endif /* MBEDTLS_PKCS12_C */
#if defined(MBEDTLS_PLATFORM_C)
    "MBEDTLS_PLATFORM_C",
#endif /* MBEDTLS_PLATFORM_C */
#if defined(MBEDTLS_RIPEMD160_C)
    "MBEDTLS_RIPEMD160_C",
#endif /* MBEDTLS_RIPEMD160_C */
#if defined(MBEDTLS_RSA_C)
    "MBEDTLS_RSA_C",
#endif /* MBEDTLS_RSA_C */
#if defined(MBEDTLS_SHA1_C)
    "MBEDTLS_SHA1_C",
#endif /* MBEDTLS_SHA1_C */
#if defined(MBEDTLS_SHA256_C)
    "MBEDTLS_SHA256_C",
#endif /* MBEDTLS_SHA256_C */
#if defined(MBEDTLS_SHA512_C)
    "MBEDTLS_SHA512_C",
#endif /* MBEDTLS_SHA512_C */
#if defined(MBEDTLS_SSL_CACHE_C)
    "MBEDTLS_SSL_CACHE_C",
#endif /* MBEDTLS_SSL_CACHE_C */
#if defined(MBEDTLS_SSL_COOKIE_C)
    "MBEDTLS_SSL_COOKIE_C",
#endif /* MBEDTLS_SSL_COOKIE_C */
#if defined(MBEDTLS_SSL_TICKET_C)
    "MBEDTLS_SSL_TICKET_C",
#endif /* MBEDTLS_SSL_TICKET_C */
#if defined(MBEDTLS_SSL_CLI_C)
    "MBEDTLS_SSL_CLI_C",
#endif /* MBEDTLS_SSL_CLI_C */
#if defined(MBEDTLS_SSL_SRV_C)
    "MBEDTLS_SSL_SRV_C",
#endif /* MBEDTLS_SSL_SRV_C */
#if defined(MBEDTLS_SSL_TLS_C)
    "MBEDTLS_SSL_TLS_C",
#endif /* MBEDTLS_SSL_TLS_C */
#if defined(MBEDTLS_THREADING_C)
    "MBEDTLS_THREADING_C",
#endif /* MBEDTLS_THREADING_C */
#if defined(MBEDTLS_TIMING_C)
    "MBEDTLS_TIMING_C",
#endif /* MBEDTLS_TIMING_C */
#if defined(MBEDTLS_VERSION_C)
    "MBEDTLS_VERSION_C",
#endif /* MBEDTLS_VERSION_C */
#if defined(MBEDTLS_X509_USE_C)
    "MBEDTLS_X509_USE_C",
#endif /* MBEDTLS_X509_USE_C */
#if defined(MBEDTLS_X509_CRT_PARSE_C)
    "MBEDTLS_X509_CRT_PARSE_C",
#endif /* MBEDTLS_X509_CRT_PARSE_C */
#if defined(MBEDTLS_X509_CRL_PARSE_C)
    "MBEDTLS_X509_CRL_PARSE_C",
#endif /* MBEDTLS_X509_CRL_PARSE_C */
#if defined(MBEDTLS_X509_CSR_PARSE_C)
    "MBEDTLS_X509_CSR_PARSE_C",
#endif /* MBEDTLS_X509_CSR_PARSE_C */
#if defined(MBEDTLS_X509_CREATE_C)
    "MBEDTLS_X509_CREATE_C",
#endif /* MBEDTLS_X509_CREATE_C */
#if defined(MBEDTLS_X509_CRT_WRITE_C)
    "MBEDTLS_X509_CRT_WRITE_C",
#endif /* MBEDTLS_X509_CRT_WRITE_C */
#if defined(MBEDTLS_X509_CSR_WRITE_C)
    "MBEDTLS_X509_CSR_WRITE_C",
#endif /* MBEDTLS_X509_CSR_WRITE_C */
#if defined(MBEDTLS_XTEA_C)
    "MBEDTLS_XTEA_C",
#endif /* MBEDTLS_XTEA_C */
#endif /* MBEDTLS_VERSION_FEATURES */
    NULL
};

int mbedtls_version_check_feature( const char *feature )
{
    const char **idx = features;

    if( *idx == NULL )
        return( -2 );

    if( feature == NULL )
        return( -1 );

    while( *idx != NULL )
    {
        if( !strcmp( *idx, feature ) )
            return( 0 );
        idx++;
    }
    return( -1 );
}

#endif /* MBEDTLS_VERSION_C */<|MERGE_RESOLUTION|>--- conflicted
+++ resolved
@@ -105,15 +105,12 @@
 #if defined(MBEDTLS_DES_ALT)
     "MBEDTLS_DES_ALT",
 #endif /* MBEDTLS_DES_ALT */
-<<<<<<< HEAD
 #if defined(MBEDTLS_RSA_ALT)
     "MBEDTLS_RSA_ALT",
 #endif /* MBEDTLS_RSA_ALT */
-=======
 #if defined(MBEDTLS_GCM_ALT)
     "MBEDTLS_GCM_ALT",
 #endif /* MBEDTLS_GCM_ALT */
->>>>>>> ec9c626b
 #if defined(MBEDTLS_XTEA_ALT)
     "MBEDTLS_XTEA_ALT",
 #endif /* MBEDTLS_XTEA_ALT */
